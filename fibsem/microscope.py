
import copy
import datetime
import logging
import os
import sys
import threading
import time
import warnings
from abc import ABC, abstractmethod
from copy import deepcopy
from typing import Dict, List, Optional, Tuple, Union

import numpy as np
from packaging.version import InvalidVersion
from packaging.version import parse as parse_version
from psygnal import Signal

THERMO_API_AVAILABLE = False
MINIMUM_AUTOSCRIPT_VERSION_4_7 = parse_version("4.7")

class AutoScriptException(Exception):
    pass


try:
    sys.path.append(r'C:\Program Files\Thermo Scientific AutoScript')
    sys.path.append(r'C:\Program Files\Enthought\Python\envs\AutoScript\Lib\site-packages')
    sys.path.append(r'C:\Program Files\Python36\envs\AutoScript')
    sys.path.append(r'C:\Program Files\Python36\envs\AutoScript\Lib\site-packages')
    import autoscript_sdb_microscope_client
    from autoscript_sdb_microscope_client import SdbMicroscopeClient

    version = autoscript_sdb_microscope_client.build_information.INFO_VERSIONSHORT
    try:
        AUTOSCRIPT_VERSION = parse_version(version)
    except InvalidVersion:
        raise AutoScriptException(f"Failed to parse AutoScript version '{version}'")

    if AUTOSCRIPT_VERSION < MINIMUM_AUTOSCRIPT_VERSION_4_7:
        raise AutoScriptException(
            f"AutoScript {version} found. Please update your AutoScript version to 4.7 or higher."
        )
    
    # special case for Monash development environment
    if os.environ.get("COMPUTERNAME", "hostname") == "MU00190108":
        print("Overwriting autoscript version to 4.7, for Monash dev install")
        AUTOSCRIPT_VERSION = MINIMUM_AUTOSCRIPT_VERSION_4_7
        
    from autoscript_sdb_microscope_client._dynamic_object_proxies import (
        CirclePattern,
        CleaningCrossSectionPattern,
        LinePattern,
        RectanglePattern,
        RegularCrossSectionPattern,
    )
    from autoscript_sdb_microscope_client.enumerations import (
        CoordinateSystem,
        ManipulatorCoordinateSystem,
        ManipulatorSavedPosition,
        ManipulatorState,
        MultiChemInsertPosition,
        PatterningState,
        RegularCrossSectionScanMethod,
    )
    from autoscript_sdb_microscope_client.structures import (
        AdornedImage,
        BitmapPatternDefinition,
        GrabFrameSettings,
        Limits,
        Limits2d,
        ManipulatorPosition,
        MoveSettings,
        Rectangle,
        StagePosition,
    )
    THERMO_API_AVAILABLE = True
except AutoScriptException as e:
    logging.warning("Failed to load AutoScript (ThermoFisher): %s", str(e))
    pass
except ImportError as e:
    logging.debug("AutoScript (ThermoFisher) not found: %s", str(e))
    pass
except Exception:
    logging.error("Failed to load AutoScript (ThermoFisher) due to unexpected error", exc_info=True)
    pass


import fibsem.constants as constants
from fibsem.structures import (
    ACTIVE_MILLING_STATES,
    BeamSettings,
    BeamSystemSettings,
    BeamType,
    CrossSectionPattern,
    FibsemBitmapSettings,
    FibsemCircleSettings,
    FibsemDetectorSettings,
    FibsemExperiment,
    FibsemGasInjectionSettings,
    FibsemImage,
    FibsemImageMetadata,
    FibsemLineSettings,
    FibsemManipulatorPosition,
    FibsemMillingSettings,
    FibsemPatternSettings,
    FibsemRectangle,
    FibsemRectangleSettings,
    FibsemStagePosition,
    FibsemUser,
    ImageSettings,
    MicroscopeState,
    MillingState,
    Point,
    SystemSettings,
)
from fibsem.fm.microscope import FluorescenceMicroscope

class FibsemMicroscope(ABC):
    """Abstract class containing all the core microscope functionalities"""
    milling_progress_signal = Signal(dict)
    _last_imaging_settings: ImageSettings
    system: SystemSettings
    _patterns: List
    stage_is_compustage: bool = False

    # live acquisition
    sem_acquisition_signal = Signal(FibsemImage)
    fib_acquisition_signal = Signal(FibsemImage)
    _stop_acquisition_event = threading.Event()
    _acquisition_thread: threading.Thread = None

    # fluorescence
    fm: Optional[FluorescenceMicroscope]

    @abstractmethod
    def connect_to_microscope(self, ip_address: str, port: int) -> None:
        pass

    @abstractmethod
    def disconnect(self):
        pass

    @abstractmethod
    def acquire_image(self, image_settings: Optional[ImageSettings] = None, beam_type: Optional[BeamType] = None) -> FibsemImage:
        pass

    @abstractmethod
    def last_image(self, beam_type: BeamType) -> FibsemImage:
        pass

    @property
    def is_acquiring(self) -> bool:
        """Check if the microscope is currently acquiring an image."""
        return self._acquisition_thread and self._acquisition_thread.is_alive()

    def start_acquisition(self, beam_type: BeamType) -> None:
        """Start the image acquisition process.
        Args:
            beam_type: The beam type to start acquisition for.
        """
        if self.is_acquiring:
            logging.warning("Acquisition thread is already running.")
            return

        # reset stop event if needed
        self._stop_acquisition_event.clear()

        # start acquisition thread
        self._acquisition_thread = threading.Thread(
            target=self._acquisition_worker,
            args=(beam_type,),
            daemon=True
        )
        self._acquisition_thread.start()

    def stop_acquisition(self) -> None:
        """Stop the image acquisition process."""
        if self._stop_acquisition_event and not self._stop_acquisition_event.is_set():
            self._stop_acquisition_event.set()
            if self._acquisition_thread:
                self._acquisition_thread.join(timeout=2)
            # Disconnect signal handler
            # self.sem_acquisition_signal.disconnect()
            # self.fib_acquisition_signal.disconnect()

    def _acquisition_worker(self, beam_type: BeamType) -> None:
        """The worker function for the acquisition thread. 
        Acquires images from the microscope, and emits them as signals."""
        pass

    @abstractmethod
    def acquire_chamber_image(self) -> FibsemImage:
        pass

    @abstractmethod
    def autocontrast(self, beam_type: BeamType, reduced_area: Optional[FibsemRectangle] = None) -> None:
        pass

    @abstractmethod
    def auto_focus(self, beam_type: BeamType, reduced_area: Optional[FibsemRectangle] = None) -> None:
        pass

    def reset_beam_shifts(self) -> None:
        """Set the beam shift to zero for the electron and ion beams."""
        self.set_beam_shift(Point(0, 0), BeamType.ELECTRON)
        self.set_beam_shift(Point(0, 0), BeamType.ION)

    @abstractmethod
    def beam_shift(self, dx: float, dy: float, beam_type: BeamType) -> Point:
        pass

    def get_stage_position(self) -> FibsemStagePosition:
        """
        Get the current stage position.

        This method retrieves the current stage position from the microscope and returns it as
        a FibsemStagePosition object. FibsemStage Position is in the RAW coordinate frame

        Returns:
            FibsemStagePosition: The current stage position.
        """

        stage_position = self.get("stage_position")
        logging.debug({"msg": "get_stage_position", "pos": stage_position.to_dict()})
        return deepcopy(stage_position)

    @abstractmethod
    def move_stage_absolute(self, position: FibsemStagePosition) -> None:
        pass

    @abstractmethod
    def move_stage_relative(self, position: FibsemStagePosition) -> None:
        pass

    @abstractmethod
    def stable_move(self,dx: float, dy: float, beam_type: BeamType) -> FibsemStagePosition:
        pass

    @abstractmethod
    def vertical_move(self, dy: float, dx: float = 0, static_wd: bool = True) -> None:
        pass

    @abstractmethod
    def project_stable_move(
        self,
        dx: float,
        dy: float,
        beam_type: BeamType,
        base_position: FibsemStagePosition,
    ) -> FibsemStagePosition:
        pass

    def move_flat_to_beam(self, beam_type: BeamType, _safe:bool = True) -> None:
        """Move the sample surface flat to the electron or ion beam."""

        _check_stage(self.system, rotation= True, tilt=True)
        stage_settings = self.system.stage
        shuttle_pre_tilt = stage_settings.shuttle_pre_tilt

        if beam_type is BeamType.ELECTRON:
            rotation = np.deg2rad(stage_settings.rotation_reference)
            tilt = np.deg2rad(shuttle_pre_tilt)

        if beam_type is BeamType.ION:
            rotation = np.deg2rad(stage_settings.rotation_180)
            tilt = np.deg2rad(self.system.ion.column_tilt - shuttle_pre_tilt)

        # new style
        # omap = {BeamType.ELECTRON: "SEM", BeamType.ION: "FIB"}
        # pos = self.get_orientation(omap[beam_type])
        # rotation, tilt = pos.r, pos.t

        # compustage is tilted by 180 degrees for flat to beam, because we image the backside fo the grid,
        # therefore, we need to offset the tilt by 180 degrees
        if self.stage_is_compustage and beam_type is BeamType.ION:
            tilt = -np.pi + tilt
            
        # updated safe rotation move
        logging.info(f"moving flat to {beam_type.name}")
        stage_position = FibsemStagePosition(r=rotation, t=tilt, coordinate_system="Raw")

        logging.debug({"msg": "move_flat_to_beam", "stage_position": stage_position.to_dict(), "beam_type": beam_type.name})

        if _safe:
            self.safe_absolute_stage_movement(stage_position)
        else:
            self.move_stage_absolute(stage_position)

    @abstractmethod
    def safe_absolute_stage_movement(self, position: FibsemStagePosition) -> None:
        pass

    def get_manipulator_state(self) -> bool:
        """Get the manipulator state (Inserted = True, Retracted = False)"""
        # TODO: convert to enum
        return self.get("manipulator_state")

    def get_manipulator_position(self) -> FibsemManipulatorPosition:
        """Get the manipulator position."""
        return self.get("manipulator_position")

    @abstractmethod
    def insert_manipulator(self, name: str) -> None:
        pass

    @abstractmethod
    def retract_manipulator(self):
        pass

    @abstractmethod
    def move_manipulator_relative(self, position: FibsemManipulatorPosition) -> None:
        pass

    @abstractmethod
    def move_manipulator_absolute(self, position: FibsemManipulatorPosition) -> None:
        pass

    @abstractmethod
    def move_manipulator_corrected(self, dx: float, dy: float, beam_type: BeamType) -> None:
        pass

    @abstractmethod
    def move_manipulator_to_position_offset(self, offset: FibsemManipulatorPosition, name: str) -> None:
        pass

    @abstractmethod
    def _get_saved_manipulator_position(self, name: str) -> FibsemManipulatorPosition:
        pass

    @abstractmethod
    def setup_milling(self, mill_settings: FibsemMillingSettings) -> None:
        pass

    @abstractmethod
    def run_milling(self, milling_current: float, asynch: bool) -> None:
        pass

    @abstractmethod
    def finish_milling(self, imaging_current: float, imaging_voltage: float) -> None:
        pass

    @abstractmethod
    def start_milling(self) -> None:
        pass

    @abstractmethod
    def stop_milling(self) -> None:
        return

    @abstractmethod
    def start_milling(self) -> None:
        pass

    @abstractmethod
    def pause_milling(self) -> None:
        return

    @abstractmethod
    def resume_milling(self) -> None:
        return

    @abstractmethod
    def get_milling_state(self) -> MillingState:
        pass 

    @abstractmethod
    def estimate_milling_time(self) -> float:
        pass

    @abstractmethod
    def draw_rectangle(self, pattern_settings: FibsemRectangleSettings):
        pass

    @abstractmethod
    def draw_line(self, pattern_settings: FibsemLineSettings):
        pass

    @abstractmethod
    def draw_circle(self, pattern_settings: FibsemCircleSettings):
        pass

    @abstractmethod
    def draw_bitmap_pattern(
        self,
        pattern_settings: FibsemBitmapSettings,
        path: str,
    ):
        pass

    @abstractmethod
    def cryo_deposition_v2(self, gis_settings: FibsemGasInjectionSettings) -> None:
        pass

    @abstractmethod
    def setup_sputter(self, *args, **kwargs):
        pass

    @abstractmethod
    def draw_sputter_pattern(self, *args, **kwargs) -> None:
        pass

    @abstractmethod
    def run_sputter(self, *args, **kwargs):
        pass

    @abstractmethod
    def finish_sputter(self):
        pass

    @abstractmethod
    def get_available_values(self, key: str, beam_type: Optional[BeamType] = None) -> List[Union[str, float, int]]:
        pass

    # TODO: use a decorator instead?
    def get(self, key: str, beam_type: Optional[BeamType] = None) -> Union[float, int, bool, str, list, tuple, Point]:
        """Get wrapper for logging."""
        logging.debug(f"Getting {key} ({beam_type})")
        value = self._get(key, beam_type)
        beam_name = "None" if beam_type is None else beam_type.name
        logging.debug({"msg": "get", "key": key, "beam_type": beam_name, "value": value})
        return value

    def set(self, key: str, value: Union[str, float, int, tuple, list, Point], beam_type: Optional[BeamType] = None) -> None:
        """Set wrapper for logging"""
        logging.debug(f"Setting {key} to {value} ({beam_type})")
        self._set(key, value, beam_type)
        beam_name = "None" if beam_type is None else beam_type.name
        logging.debug({"msg": "set", "key": key, "beam_type": beam_name, "value": value})

    @abstractmethod
    def _get(self, key: str, beam_type: Optional[BeamType] = None) -> Union[float, int, bool, str, list]:
        pass

    @abstractmethod
    def _set(self, key: str, value: Union[str, float, int, list, tuple, Point], beam_type: Optional[BeamType] = None) -> None:
        pass

    # TODO: i dont think this is needed, you set the beam settings and detector settings separately
    # you can't set image settings, only when acquiring an image
    def get_imaging_settings(self, beam_type: BeamType) -> ImageSettings:
        """Get the current imaging settings for the specified beam type."""
        # TODO: finish this with the other imaging settings... @patrick
        logging.debug(f"Getting {beam_type.name} imaging settings...")
        image_settings = ImageSettings(
            beam_type=beam_type,
            resolution=self.get_resolution(beam_type),
            dwell_time=self.get_dwell_time(beam_type),
            hfw=self.get_field_of_view(beam_type),
            path=self._last_imaging_settings.path,
            filename=self._last_imaging_settings.filename,
        )
        logging.debug({"msg": "get_imaging_settings", "image_settings": image_settings.to_dict(), "beam_type": beam_type.name})
        return image_settings

    def set_imaging_settings(self, image_settings: ImageSettings) -> None:
        """Set the imaging settings for the specified beam type."""
        logging.debug(f"Setting {image_settings.beam_type.name} imaging settings...")
        self.set_resolution(image_settings.resolution, image_settings.beam_type)
        self.set_dwell_time(image_settings.dwell_time, image_settings.beam_type)
        self.set_field_of_view(image_settings.hfw, image_settings.beam_type)
        # self.set("frame_integration", image_settings.frame_integration, image_settings.beam_type)
        # self.set("line_integration", image_settings.line_integration, image_settings.beam_type)
        # self.set("scan_interlacing", image_settings.scan_interlacing, image_settings.beam_type)
        # self.set("drift_correction", image_settings.drift_correction, image_settings.beam_type)

        # TODO: implement the rest of these settings... @patrick
        logging.debug({"msg": "set_imaging_settings", "image_settings": image_settings.to_dict(), "beam_type": image_settings.beam_type.name})

        return 

    def get_beam_settings(self, beam_type: BeamType) -> BeamSettings:
        """Get the current beam settings for the specified beam type.
        """

        logging.debug(f"Getting {beam_type.name} beam settings...")
        beam_settings = BeamSettings(
            beam_type=beam_type,
            working_distance=self.get_working_distance(beam_type),
            beam_current=self.get_beam_current(beam_type),
            voltage=self.get_beam_voltage(beam_type),
            hfw=self.get_field_of_view(beam_type),
            resolution=self.get_resolution(beam_type),  
            dwell_time=self.get_dwell_time(beam_type),
            stigmation=self.get_stigmation(beam_type),
            shift=self.get_beam_shift(beam_type),
            scan_rotation=self.get_scan_rotation(beam_type),
            preset=self.get("preset", beam_type),
        )
        logging.debug({"msg": "get_beam_settings", "beam_settings": beam_settings.to_dict(), "beam_type": beam_type.name})

        return beam_settings

    def set_beam_settings(self, beam_settings: BeamSettings) -> None:
        """Set the beam settings for the specified beam type"""
        logging.debug(f"Setting {beam_settings.beam_type.name} beam settings...")
        self.set_working_distance(beam_settings.working_distance, beam_settings.beam_type)
        self.set_beam_current(beam_settings.beam_current, beam_settings.beam_type)
        self.set_beam_voltage(beam_settings.voltage, beam_settings.beam_type)
        self.set_field_of_view(beam_settings.hfw, beam_settings.beam_type)
        self.set_resolution(beam_settings.resolution, beam_settings.beam_type)
        self.set_dwell_time(beam_settings.dwell_time, beam_settings.beam_type)
        self.set_stigmation(beam_settings.stigmation, beam_settings.beam_type)
        self.set_beam_shift(beam_settings.shift, beam_settings.beam_type)
        self.set_scan_rotation(beam_settings.scan_rotation, beam_settings.beam_type)
        self.set("preset", beam_settings.preset, beam_settings.beam_type)

        logging.debug({"msg": "set_beam_settings", "beam_settings": beam_settings.to_dict(), "beam_type": beam_settings.beam_type.name})
        return

    def get_beam_system_settings(self, beam_type: BeamType) -> BeamSystemSettings:
        """Get the current beam system settings for the specified beam type.
        """
        logging.debug(f"Getting {beam_type.name} beam system settings...")
        beam_system_settings = BeamSystemSettings(
            beam_type=beam_type,
            enabled=self.get("beam_enabled", beam_type),
            beam=self.get_beam_settings(beam_type),
            detector=self.get_detector_settings(beam_type),
            eucentric_height=self.get("eucentric_height", beam_type),
            column_tilt=self.get("column_tilt", beam_type),
            plasma=self.get("plasma", beam_type),
            plasma_gas=self.get("plasma_gas", beam_type),
        )

        logging.debug({"msg": "get_beam_system_settings", "settings": beam_system_settings.to_dict(), "beam_type": beam_type.name})
        return beam_system_settings

    def set_beam_system_settings(self, settings: BeamSystemSettings) -> None:
        """Set the beam system settings for the specified beam type.
        """
        beam_type = settings.beam_type
        logging.debug(f"Setting {settings.beam_type.name} beam system settings...")
        self.set("beam_enabled", settings.enabled, beam_type)
        self.set_beam_settings(settings.beam)
        self.set_detector_settings(settings.detector, beam_type)
        self.set("eucentric_height", settings.eucentric_height, beam_type)
        self.set("column_tilt", settings.column_tilt, beam_type)

        if beam_type is BeamType.ION:
            self.set("plasma_gas", settings.plasma_gas, beam_type)
            self.set("plasma", settings.plasma, beam_type)

        logging.debug( {"msg": "set_beam_system_settings", "settings": settings.to_dict(), "beam_type": beam_type.name})
    
        return

    def get_detector_settings(self, beam_type: BeamType = BeamType.ELECTRON) -> FibsemDetectorSettings:
        """Get the current detector settings for the specified beam type.
        """
        logging.debug(f"Getting {beam_type.name} detector settings...")
        detector_settings = FibsemDetectorSettings(
            type=self.get_detector_type(beam_type),
            mode=self.get_detector_mode(beam_type),
            brightness=self.get_detector_brightness(beam_type),
            contrast=self.get_detector_contrast(beam_type),
        )
        logging.debug({"msg": "get_detector_settings", "detector_settings": detector_settings.to_dict(), "beam_type": beam_type.name})
        return detector_settings
    
    def set_detector_settings(self, detector_settings: FibsemDetectorSettings, beam_type: BeamType = BeamType.ELECTRON) -> None:
        """Set the detector settings for the specified beam type"""
        logging.debug(f"Setting {beam_type.name} detector settings...")
        self.set_detector_type(detector_settings.type, beam_type)
        self.set_detector_mode(detector_settings.mode, beam_type)
        self.set_detector_brightness(detector_settings.brightness, beam_type)
        self.set_detector_contrast(detector_settings.contrast, beam_type)
        logging.debug({"msg": "set_detector_settings", "detector_settings": detector_settings.to_dict(), "beam_type": beam_type.name})

        return

    def get_microscope_state(self, beam_type: Optional[BeamType] = None) -> MicroscopeState:
        """Get the current microscope state."""

        # default values
        electron_beam, electron_detector = None, None
        ion_beam, ion_detector = None, None
        stage_position = None
        get_electron_state = beam_type in [BeamType.ELECTRON, None]
        get_ion_state = beam_type in [BeamType.ION, None]

        # get the state of the electron beam
        if self.is_available("electron_beam") and get_electron_state:
            electron_beam = self.get_beam_settings(beam_type=BeamType.ELECTRON)
            electron_detector = self.get_detector_settings(beam_type=BeamType.ELECTRON)
 
        # get the state of the ion beam        
        if self.is_available("ion_beam") and get_ion_state:
            ion_beam = self.get_beam_settings(beam_type=BeamType.ION)
            ion_detector = self.get_detector_settings(beam_type=BeamType.ION)

        # get the state of the stage
        if self.is_available("stage"):
            stage_position = self.get_stage_position()       

        current_microscope_state = MicroscopeState(
            timestamp=datetime.datetime.timestamp(datetime.datetime.now()),
            stage_position=stage_position,                                  # get absolute stage coordinates (RAW)
            electron_beam=electron_beam,                                    # electron beam state
            ion_beam=ion_beam,                                              # ion beam state
            electron_detector=electron_detector,                            # electron beam detector state
            ion_detector=ion_detector,                                      # ion beam detector state
        )

        logging.debug({"msg": "get_microscope_state", "state": current_microscope_state.to_dict()})

        return deepcopy(current_microscope_state)

    def set_microscope_state(self, microscope_state: MicroscopeState) -> None:
        """Reset the microscope state to the provided state."""
            
        if self.is_available("electron_beam"):
            if microscope_state.electron_beam is not None:
                self.set_beam_settings(microscope_state.electron_beam)
            if microscope_state.electron_detector is not None:
                self.set_detector_settings(microscope_state.electron_detector, BeamType.ELECTRON)
        if self.is_available("ion_beam"):
            if microscope_state.ion_beam is not None:
                self.set_beam_settings(microscope_state.ion_beam)
            if microscope_state.ion_detector is not None:
                self.set_detector_settings(microscope_state.ion_detector, BeamType.ION)
        if self.is_available("stage") and microscope_state.stage_position is not None:
            self.safe_absolute_stage_movement(microscope_state.stage_position)

        logging.debug({"msg": "set_microscope_state", "state": microscope_state.to_dict()})

        return

    def set_milling_settings(self, mill_settings: FibsemMillingSettings) -> None:
        self.set("active_view", mill_settings.milling_channel, mill_settings.milling_channel)
        self.set("active_device", mill_settings.milling_channel, mill_settings.milling_channel)
        self.set("default_patterning_beam_type", mill_settings.milling_channel, mill_settings.milling_channel)
        self.set("application_file", mill_settings.application_file, mill_settings.milling_channel)
        self.set("patterning_mode", mill_settings.patterning_mode, mill_settings.milling_channel)
        self.set("hfw", mill_settings.hfw, mill_settings.milling_channel)
        self.set("current", mill_settings.milling_current, mill_settings.milling_channel)
        self.set("voltage", mill_settings.milling_voltage, mill_settings.milling_channel)

    def is_available(self, system: str) -> bool:

        if system == "electron_beam":
            return self.system.electron.enabled
        elif system == "ion_beam":
            return self.system.ion.enabled
        elif system == "ion_plasma":
            return self.system.ion.plasma
        elif system == "stage":
            return self.system.stage.enabled
        elif system == "stage_rotation":
            return self.system.stage.rotation
        elif system == "stage_tilt":
            return self.system.stage.tilt
        elif system == "manipulator":
            return self.system.manipulator.enabled
        elif system == "manipulator_rotation":
            return self.system.manipulator.rotation
        elif system == "manipulator_tilt":
            return self.system.manipulator.tilt
        elif system == "gis":
            return self.system.gis.enabled
        elif system == "gis_multichem":
            return self.system.gis.multichem
        elif system == "gis_sputter_coater":
            return self.system.gis.sputter_coater
        else:
            return False

    def set_available(self, system: str, value: bool) -> None:

        if system == "electron_beam":
            self.system.electron.enabled = value
        elif system == "ion_beam":
            self.system.ion.enabled = value
        elif system == "ion_plasma":
            self.system.ion.plasma = value
        elif system == "stage":
            self.system.stage.enabled = value
        elif system == "stage_rotation":
            self.system.stage.rotation = value
        elif system == "stage_tilt":
            self.system.stage.tilt = value
        elif system == "manipulator":
            self.system.manipulator.enabled = value
        elif system == "manipulator_rotation":
            self.system.manipulator.rotation = value
        elif system == "manipulator_tilt":
            self.system.manipulator.tilt = value
        elif system == "gis":
            self.system.gis.enabled = value
        elif system == "gis_multichem":
            self.system.gis.multichem = value
        elif system == "gis_sputter_coater":
            self.system.gis.sputter_coater = value

    def apply_configuration(self, system_settings: Optional[SystemSettings] = None) -> None:
        """Apply the system settings to the microscope."""

        logging.info("Applying Microscope Configuration...")

        if system_settings is None:
            system_settings = self.system
            logging.info("Using current system settings.")

        # apply the system settings
        if self.is_available("electron_beam"):
            self.set_beam_system_settings(system_settings.electron)
        if self.is_available("ion_beam"):
            self.set_beam_system_settings(system_settings.ion)

        if self.is_available("stage"):
            self.system.stage = system_settings.stage

        if self.is_available("manipulator"):
            self.system.manipulator = system_settings.manipulator

        if self.is_available("gis"):
            self.system.gis = system_settings.gis

        # dont update info -> read only
        logging.info("Microscope configuration applied.")
        logging.debug({"msg": "apply_configuration", "system_settings": system_settings.to_dict()})

    @abstractmethod
    def check_available_values(self, key:str, values, beam_type: Optional[BeamType] = None) -> bool:
        pass

    def home(self) -> bool:
        """Home the stage."""
        self.set("stage_home", True)
        return self.get("stage_homed")

    def link_stage(self) -> bool:
        """Link the stage to the working distance"""
        self.set("stage_link", True)
        return self.get("stage_linked")

    def pump(self) -> str:
        """"Pump the chamber."""
        self.set("pump_chamber", True)
        return self.get("chamber_state")

    def vent(self) -> str:
        """Vent the chamber."""
        self.set("vent_chamber", True)
        return self.get("chamber_state")
    
    def turn_on(self, beam_type: BeamType) -> bool:
        """Turn on the specified beam type."""
        self.set("on", True, beam_type)
        return self.get("on", beam_type)

    def turn_off(self, beam_type: BeamType) -> bool:
        "Turn off the specified beam type."
        self.set("on", False, beam_type)
        return self.get("on", beam_type)
    
    def is_on(self, beam_type: BeamType) -> bool:
        """Check if the specified beam type is on."""
        return self.get("on", beam_type)
    
    def blank(self, beam_type: BeamType) -> bool:
        """Blank the specified beam type."""
        self.set("blanked", True, beam_type)
        return self.get("blanked", beam_type)
    
    def unblank(self, beam_type: BeamType) -> bool:
        """Unblank the specified beam type."""
        self.set("blanked", False, beam_type)
        return self.get("blanked", beam_type)
    
    def is_blanked(self, beam_type: BeamType) -> bool:
        """Check if the specified beam type is blanked."""
        return self.get("blanked", beam_type)
    
    def get_available_beams(self) -> List[BeamType]:
        """Get the available beams for the microscope."""
        available_beams = []
        if self.is_available("electron_beam"):
            available_beams.append(BeamType.ELECTRON)
        if self.is_available("ion_beam"):
            available_beams.append(BeamType.ION)
        return available_beams

    def set_spot_scanning_mode(self, point: Point, beam_type: BeamType) -> None:
        """Set the spot scanning mode for the specified beam type."""
        self.set("spot_mode", point, beam_type)
        return

    def set_reduced_area_scanning_mode(self, reduced_area: FibsemRectangle, beam_type: BeamType) -> None:
        """Set the reduced area scanning mode for the specified beam type."""
        self.set("reduced_area", reduced_area, beam_type)
        return

    def set_full_frame_scanning_mode(self, beam_type: BeamType) -> None:
        """Set the full frame scanning mode for the specified beam type."""
        self.set("full_frame", None, beam_type)
        return

    def get_beam_current(self, beam_type: BeamType) -> float:
        """Get the beam current for the specified beam type."""
        return self.get("current", beam_type)

    def set_beam_current(self, current: float, beam_type: BeamType) -> float:
        """Set the beam current for the specified beam type."""
        self.set("current", current, beam_type)
        return self.get("current", beam_type)

    def get_beam_voltage(self, beam_type: BeamType) -> float:
        """Get the beam voltage for the specified beam type."""
        return self.get("voltage", beam_type)

    def set_beam_voltage(self, voltage: float, beam_type: BeamType) -> float:
        """Set the beam voltage for the specified beam type."""
        self.set("voltage", voltage, beam_type)
        return self.get("voltage", beam_type)

    def set_resolution(self, resolution: Tuple[int, int], beam_type: BeamType) -> List[int]:
        """Set the resolution for the specified beam type."""
        self.set("resolution", resolution, beam_type)
        return self.get("resolution", beam_type)

    def get_resolution(self, beam_type: BeamType) -> Tuple[int, int]:
        """Get the resolution for the specified beam type."""
        return self.get("resolution", beam_type)

    def get_field_of_view(self, beam_type: BeamType) -> float:
        """Get the field of view for the specified beam type."""
        return self.get("hfw", beam_type)

    def set_field_of_view(self, hfw: float, beam_type: BeamType) -> float:
        """Set the field of view for the specified beam type."""
        self.set("hfw", hfw, beam_type)
        return self.get("hfw", beam_type)

    def get_working_distance(self, beam_type: BeamType) -> float:
        """Get the working distance for the specified beam type."""
        return self.get("working_distance", beam_type)

    def set_working_distance(self, wd: float, beam_type: BeamType) -> float:
        """Set the working distance for the specified beam type."""
        self.set("working_distance", wd, beam_type)
        return self.get("working_distance", beam_type)

    def get_dwell_time(self, beam_type: BeamType) -> float:
        """Get the dwell time for the specified beam type."""
        return self.get("dwell_time", beam_type)

    def set_dwell_time(self, dwell_time: float, beam_type: BeamType) -> float:
        """Set the dwell time for the specified beam type."""
        self.set("dwell_time", dwell_time, beam_type)
        return self.get("dwell_time", beam_type)

    def get_stigmation(self, beam_type: BeamType) -> Point:
        """Get the stigmation for the specified beam type."""
        return self.get("stigmation", beam_type)

    def set_stigmation(self, stigmation: Point, beam_type: BeamType) -> Point:
        """Set the stigmation for the specified beam type."""
        self.set("stigmation", stigmation, beam_type)
        return self.get("stigmation", beam_type)

    def get_beam_shift(self, beam_type: BeamType) -> Point:
        """Get the beam shift for the specified beam type."""
        return self.get("shift", beam_type)

    def set_beam_shift(self, shift: Point, beam_type: BeamType) -> Point:
        """Set the beam shift for the specified beam type."""
        self.set("shift", shift, beam_type)
        return self.get("shift", beam_type)

    def get_scan_rotation(self, beam_type: BeamType) -> float:
        """Get the scan rotation for the specified beam type."""
        return self.get("scan_rotation", beam_type)

    def set_scan_rotation(self, rotation: float, beam_type: BeamType) -> float:
        """Set the scan rotation for the specified beam type."""
        self.set("scan_rotation", rotation, beam_type)
        return self.get("scan_rotation", beam_type)

    def get_detector_type(self, beam_type: BeamType) -> str:
        """Get the detector type for the specified beam type."""
        return self.get("detector_type", beam_type)

    def set_detector_type(self, detector_type: str, beam_type: BeamType) -> str:
        """Set the detector type for the specified beam type."""
        self.set("detector_type", detector_type, beam_type)
        return self.get("detector_type", beam_type)

    def get_detector_mode(self, beam_type: BeamType) -> str:
        """Get the detector mode for the specified beam type."""
        return self.get("detector_mode", beam_type)

    def set_detector_mode(self, mode: str, beam_type: BeamType) -> str:
        """Set the detector mode for the specified beam type."""
        self.set("detector_mode", mode, beam_type)
        return self.get("detector_mode", beam_type)

    def get_detector_contrast(self, beam_type: BeamType) -> float:
        """Get the detector contrast for the specified beam type."""
        return self.get("detector_contrast", beam_type)

    def set_detector_contrast(self, contrast: float, beam_type: BeamType) -> float:
        """Set the detector contrast for the specified beam type."""
        self.set("detector_contrast", contrast, beam_type)
        return self.get("detector_contrast", beam_type)

    def get_detector_brightness(self, beam_type: BeamType) -> float:
        """Get the detector brightness for the specified beam type."""
        return self.get("detector_brightness", beam_type)

    def set_detector_brightness(self, brightness: float, beam_type: BeamType) -> float:
        """Set the detector brightness for the specified beam type."""
        self.set("detector_brightness", brightness, beam_type)
        return self.get("detector_brightness", beam_type)

    def _get_compucentric_rotation_offset(self) -> FibsemStagePosition:
        return FibsemStagePosition(x=0, y=0) # assume no offset to rotation centre

    def _get_compucentric_rotation_position(self, position: FibsemStagePosition) -> FibsemStagePosition:
        """Get the compucentric rotation position for the given stage position. 
        Assumes 180deg rotation. TFS only"""

        # compustage does not support compucentric rotation
        if self.stage_is_compustage:
            return position

        # get the compucentric rotation offset
        offset = self._get_compucentric_rotation_offset()

        # convert the raw stage position to specimen coordinates
        specimen_position = deepcopy(position)
        specimen_position.x += offset.x
        specimen_position.y += offset.y

        # apply "compucentric" rotation offset (invert x,y)
        target_position = deepcopy(specimen_position)
        target_position.r += np.radians(180)
        target_position.x = -specimen_position.x
        target_position.y = -specimen_position.y

        # convert the target position to raw coordinates
        target_position.x -= offset.x
        target_position.y -= offset.y

        return target_position

    def get_target_position(self, stage_position: FibsemStagePosition, target_orientation: str) -> FibsemStagePosition:
        """Convert the stage position to the target position for the given orientation."""

        currrent_orientation = self.get_stage_orientation(stage_position)
        logging.info(f"Getting target position for {target_orientation} from {currrent_orientation}")

        if currrent_orientation == target_orientation:
            return stage_position

        if currrent_orientation == "UNKNOWN":
            raise ValueError("Unknown orientation. Cannot convert stage position.")

        orientation = self.get_orientation(target_orientation)

        if currrent_orientation in ["SEM", "MILLING"] and target_orientation == "FIB":
            # Convert from SEM/MILLING to FIB
            target_position = self._get_compucentric_rotation_position(stage_position)
            target_position.r = orientation.r
            target_position.t = orientation.t

        elif currrent_orientation == "FIB" and target_orientation in ["SEM", "MILLING"]:
            # Convert from FIB to SEM/MILLING
            target_position = self._get_compucentric_rotation_position(stage_position)
            target_position.r = orientation.r
            target_position.t = orientation.t
        elif currrent_orientation == "SEM" and target_orientation == "MILLING":
            # Convert from SEM to MILLING
            target_position = stage_position
            target_position.r = orientation.r
            target_position.t = orientation.t
        elif currrent_orientation == "MILLING" and target_orientation == "SEM":
            # Convert from MILLING to SEM
            target_position = stage_position
            target_position.r = orientation.r
            target_position.t = orientation.t
        else:
            raise ValueError(f"Cannot convert from {currrent_orientation} to {target_orientation}")

        return target_position

    def get_stage_orientation(self, stage_position: Optional[FibsemStagePosition] = None) -> str:
        """Get the orientation of the stage position."""
        return NotImplemented

    def get_orientation(self, orientation: str) -> FibsemStagePosition:
        """Get the orientation (r,t) for the given orientation string."""

        stage_settings = self.system.stage
        shuttle_pre_tilt = stage_settings.shuttle_pre_tilt  # deg
        milling_angle = stage_settings.milling_angle        # deg

        # needs to be dynmaically updated as it can change.
        from fibsem.transformations import get_stage_tilt_from_milling_angle
        milling_stage_tilt = get_stage_tilt_from_milling_angle(self, np.radians(milling_angle))

        self.orientations = {
            "SEM": FibsemStagePosition(
                r=np.radians(stage_settings.rotation_reference),
                t=np.radians(shuttle_pre_tilt),
            ),
            "FIB": FibsemStagePosition(
                r=np.radians(stage_settings.rotation_180),
                t=np.radians(self.system.ion.column_tilt - shuttle_pre_tilt),
            ),
            "MILLING": FibsemStagePosition(
                r=np.radians(stage_settings.rotation_reference),
                t=milling_stage_tilt
            ),
        }

        if self.stage_is_compustage:
            self.orientations["FIB"].t -= np.radians(180)

            self.orientations["FM"] = FibsemStagePosition(
                r=np.radians(stage_settings.rotation_reference),
                t=np.radians(-180),
            )
        else:
            # only x/y translation, no rotation
            self.orientations["FM"] = deepcopy(self.orientations["FIB"])

        if orientation not in self.orientations:
            raise ValueError(f"Orientation {orientation} not supported.")

        return self.orientations[orientation]

    def get_current_milling_angle(self) -> float:
        """Get the current milling angle in degrees based on the current stage tilt."""

        from fibsem.transformations import convert_stage_tilt_to_milling_angle

        # NOTE: this is only valid for sem orientation
        if self.get_stage_orientation() == "FIB":
            return 90  # stage-tilt + pre-tilt + 90 - column-tilt

        # Calculate the milling angle from the stage tilt
        milling_angle = convert_stage_tilt_to_milling_angle(
            stage_tilt=self.get_stage_position().t, 
            pretilt=np.radians(self.system.stage.shuttle_pre_tilt), 
            column_tilt=np.radians(self.system.ion.column_tilt)
        )
        return np.degrees(milling_angle)
    
    def move_to_microscope(self, target: str) -> None:
        """Move the stage to the specified microscope (FIBSEM <-> FM)"""
        if target not in ["FIBSEM", "FM"]:
            raise ValueError(f"Microscope {target} not supported.")

        if self.stage_is_compustage:
            self.move_to_microscope_compustage(target)
            return
        
        if not self.fm:
            raise ValueError("FM module is not available. Cannot move to FM position.")

        stage_position = self.get_stage_position()

        if target == "FM" and self.get_stage_orientation(stage_position) != "FIB":
            raise ValueError("Cannot move to FM from SEM or MILLING orientation. Please switch to FIB orientation first.")

        # check if we are already at the target position
        # this is for TFS SDB chamber: e.g. piescope, meteor, iflm
        # arctis has same range for FIBSEM/FM (stage is flipped upside down)
        FM_RANGE  = (40e-3, 60e-3)  # 40 mm to 60 mm
        FIBSEM_RANGE = (-20e-3, 20e-3)  # -20 mm to 20 mm
        if target == "FM" and (FM_RANGE[0] < stage_position.x < FM_RANGE[1]):
            logging.info("Already at FM position, no need to move.")
            return

        if target == "FIBSEM" and (FIBSEM_RANGE[0] < stage_position.x < FIBSEM_RANGE[1]):
            logging.info("Already at FIBSEM position, no need to move.")
            return

        logging.info(f"Moving to {target} position...")

        # retract objective (safety precaution)
        self.fm.objective.retract()

        TRANSLATION_DX = 48.8e-3  # 48.8 mm # THIS needs to be configurable for different microscopes
        transf = FibsemStagePosition(x=TRANSLATION_DX)

        # move to FIBSEM
        if target == "FIBSEM":
            transf.x *= -1
            self.move_stage_relative(transf)
        # move to FM
        if target == "FM":
            self.move_stage_relative(transf)
            self.fm.objective.insert()

    def move_to_microscope_compustage(self, target: str) -> None:
        """Special method to move to the specified microscope (FIBSEM <-> FM) for Compustage microscopes."""

        if not self.stage_is_compustage:
            raise ValueError("This method is only available for Compustage microscopes.")
        
        if not self.fm:
            raise ValueError("FM module is not available. Cannot move to FM position.")

        self.fm.objective.retract()  # retract objective (safety precaution)

        if target == "FIBSEM":
            self.move_flat_to_beam(BeamType.ELECTRON) # or ION?

        if target == "FM":
            fm_orientation = self.get_orientation("FM")
            self.move_stage_absolute(fm_orientation)
            self.fm.objective.insert()  # insert objective

    @property
    def current_grid(self) -> Optional[str]:
        """Get the current grid name."""
        if not self.stage_is_compustage:
            return None
        
        self.grids: Dict[str, FibsemStagePosition] = {}
        self.grids["GRID-01"] = FibsemStagePosition(x=0, y=0)  # example grid position

        GRID_RADIUS = 1e-3  # 1mm tolerance

        # loop through the grids and find the one that matches the current position
        for name, position in self.grids.items():
            if position.is_close2(self.get_stage_position(), tol=GRID_RADIUS, axes=["x", "y"]):  # 1mm tolerance
                return name

class ThermoMicroscope(FibsemMicroscope):
    """
    A class representing a Thermo Fisher FIB-SEM microscope.

    This class inherits from the abstract base class `FibsemMicroscope`, which defines the core functionality of a
    microscope. In addition to the methods defined in the base class, this class provides additional methods specific
    to the Thermo Fisher FIB-SEM microscope.

    Attributes:
        connection (SdbMicroscopeClient): The microscope client connection.

    Inherited Methods:
        connect_to_microscope(self, ip_address: str, port: int = 7520) -> None: 
            Connect to a Thermo Fisher microscope at the specified IP address and port.

        disconnect(self) -> None: 
            Disconnects the microscope client connection.

        acquire_image(self, image_settings: ImageSettings) -> FibsemImage: 
            Acquire a new image with the specified settings.

        last_image(self, beam_type: BeamType = BeamType.ELECTRON) -> FibsemImage: 
            Get the last previously acquired image.

        autocontrast(self, beam_type: BeamType) -> None: 
            Automatically adjust the microscope image contrast for the specified beam type.

        auto_focus(self, beam_type: BeamType) -> None:
            Automatically adjust the microscope focus for the specified beam type.

        
        beam_shift(self, dx: float, dy: float,  beam_type: BeamType) -> None:
            Adjusts the beam shift of given beam based on relative values that are provided.

        move_stage_absolute(self, position: FibsemStagePosition):
            Move the stage to the specified coordinates.

        move_stage_relative(self, position: FibsemStagePosition):
            Move the stage by the specified relative move.

        stable_move(self, dx: float, dy: float, beam_type: BeamType,) -> None:
            Calculate the corrected stage movements based on the beam_type, and then move the stage relatively.

        vertical_move(self,  dy: float, dx: float = 0, static_wd: bool = True) -> None:
            Move the stage vertically to correct eucentric point
        
        get_manipulator_position(self) -> FibsemManipulatorPosition:
            Get the current manipulator position.
        
        insert_manipulator(self, name: str) -> None:
            Insert the manipulator into the sample.
        
        retract_manipulator(self) -> None:
            Retract the manipulator from the sample.

        move_manipulator_relative(self, position: FibsemManipulatorPosition) -> None:
            Move the manipulator by the specified relative move.
        
        move_manipulator_absolute(self, position: FibsemManipulatorPosition) -> None:
            Move the manipulator to the specified coordinates.

        move_manipulator_corrected(self, dx: float, dy: float, beam_type: BeamType) -> None:
            Move the manipulator by the specified relative move, correcting for the beam type.      

        move_manipulator_to_position_offset(self, offset: FibsemManipulatorPosition, name: str) -> None:
            Move the manipulator to the specified position offset.

        _get_saved_manipulator_position(self, name: str) -> FibsemManipulatorPosition:
            Get the saved manipulator position with the specified name.

        setup_milling(self, mill_settings: FibsemMillingSettings):
            Configure the microscope for milling using the ion beam.

        run_milling(self, milling_current: float, asynch: bool = False):
            Run ion beam milling using the specified milling current.

        finish_milling(self, imaging_current: float):
            Finalises the milling process by clearing the microscope of any patterns and returning the current to the imaging current.

        setup_sputter(self, protocol: dict):
            Set up the sputter coating process on the microscope.

        draw_sputter_pattern(self, hfw: float, line_pattern_length: float, sputter_time: float):
            Draws a line pattern for sputtering with the given parameters.

        run_sputter(self, **kwargs):
            Runs the GIS Platinum Sputter.

        finish_sputter(self, application_file: str) -> None:
            Finish the sputter process by clearing patterns and resetting beam and imaging settings.

        set_microscope_state(self, microscope_state: MicroscopeState) -> None:
            Reset the microscope state to the provided state.
        
        get(self, key:str, beam_type: BeamType = None):
            Returns the value of the specified key.

        set(self, key: str, value, beam_type: BeamType = None) -> None:
            Sets the value of the specified key.

    New methods:
        __init__(self): 
            Initializes a new instance of the class.

        _y_corrected_stage_movement(self, expected_y: float, beam_type: BeamType = BeamType.ELECTRON) -> FibsemStagePosition:
            Calculate the y corrected stage movement, corrected for the additional tilt of the sample holder (pre-tilt angle).
    """

    def __init__(self, system_settings: Optional[SystemSettings] = None):
        if not THERMO_API_AVAILABLE:
            raise Exception("Autoscript (ThermoFisher) not installed. Please see the user guide for installation instructions.")            

        # create microscope client 
        self.connection = SdbMicroscopeClient()

        # initialise system settings
        self.system: SystemSettings = system_settings
        self._patterns: List = []

        # user, experiment metadata
        # TODO: remove once db integrated
        self.user = FibsemUser.from_environment()
        self.experiment = FibsemExperiment()

        # logging
        logging.debug({"msg": "create_microscope_client", "system_settings": system_settings.to_dict()})

    def reconnect(self):
        """Attempt to reconnect to the microscope client."""
        if not hasattr(self, "system"):
            raise Exception("Please connect to the microscope first")

        self.disconnect()
        self.connect_to_microscope(self.system.info.ip_address)

    def disconnect(self):
        """Disconnect from the microscope client."""
        self.connection.disconnect()
        del self.connection
        self.connection = None

    def connect_to_microscope(self, ip_address: str, port: int = 7520) -> None:
        """
        Connect to a Thermo Fisher microscope at the specified IP address and port.

        Args:
            ip_address (str): The IP address of the microscope to connect to.
            port (int): The port number of the microscope (default: 7520).

        Returns:
            None: This function doesn't return anything.

        Raises:
            Exception: If there's an error while connecting to the microscope.

        Example:
            To connect to a microscope with IP address 192.168.0.10 and port 7520:

            >>> microscope = ThermoMicroscope()
            >>> microscope.connect_to_microscope("192.168.0.10", 7520)

        """
        if self.connection is None:
            self.connection = SdbMicroscopeClient()

        # TODO: get the port
        logging.info(f"Microscope client connecting to [{ip_address}:{port}]")
        self.connection.connect(host=ip_address, port=port)
        logging.info(f"Microscope client connected to [{ip_address}:{port}]")

        # system information
        self.system.info.model = self.connection.service.system.name
        self.system.info.serial_number = self.connection.service.system.serial_number
        self.system.info.hardware_version = self.connection.service.system.version
        self.system.info.software_version = self.connection.service.autoscript.client.version
        info = self.system.info
        logging.info(f"Microscope client connected to model {info.model} with serial number {info.serial_number} and software version {info.software_version}.")

        # autoscript information
        logging.info(f"Autoscript Client: {self.connection.service.autoscript.client.version}")
        logging.info(f"Autoscript Server: {self.connection.service.autoscript.server.version}")

        self.reset_beam_shifts()

        # assign stage
        if self.connection.specimen.compustage.is_installed:
            self.stage = self.connection.specimen.compustage
            self.stage_is_compustage = True
            self._default_stage_coordinate_system = CoordinateSystem.SPECIMEN
        elif self.connection.specimen.stage.is_installed:
            self.stage = self.connection.specimen.stage
            self.stage_is_compustage = False
            self._default_stage_coordinate_system = CoordinateSystem.RAW
        else:
            self.stage = None
            self.stage_is_compustage = False
            logging.warning("No stage is installed on the microscope.")

        # set default coordinate system
        self.stage.set_default_coordinate_system(self._default_stage_coordinate_system)
        # TODO: set default move settings, is this dependent on the stage type?
        self._default_application_file = "Si"

        self._last_imaging_settings: ImageSettings = ImageSettings()
        self.milling_channel: BeamType = BeamType.ION

        try:
            from fibsem.fm.thermo_fisher import ThermoFisherFluorescenceMicroscope
            self.fm = ThermoFisherFluorescenceMicroscope(self, self.connection)
            logging.info("Thermo Fisher Fluorescence Microscope initialized successfully.")
        except Exception as e:
            logging.error(f"Failed to initialize Thermo Fisher Fluorescence Microscope: {e}")
            self.fm = None

    def set_channel(self, channel: BeamType) -> None:
        """
        Set the active channel for the microscope.

        Args:
            channel (BeamType): The beam type to set as the active channel.
        """
        # TODO: create mapping for the other channels/devices
        self.connection.imaging.set_active_view(channel.value)
        self.connection.imaging.set_active_device(channel.value)
        logging.debug(f"Set active channel to {channel.name}")
        
    def acquire_image(self, image_settings: Optional[ImageSettings] = None, beam_type: Optional[BeamType] = None) -> FibsemImage:
        """
        Acquire a new image with the specified settings.

            Args:
            image_settings (ImageSettings): The settings for the new image.
            beam_type (BeamType, optional): The beam type to use with current settings.
                Used only if image_settings is not provided.

        Returns:
            FibsemImage: A new FibsemImage object representing the acquired image.
        """
        if beam_type is not None:
            return self.acquire_image3(image_settings=None, beam_type=beam_type)

        # set reduced area settings
        if image_settings.reduced_area is not None:
            rect = image_settings.reduced_area
            reduced_area = Rectangle(rect.left, rect.top, rect.width, rect.height)
            logging.debug(f"Set reduced are: {reduced_area} for beam type {image_settings.beam_type}")
        else:
            reduced_area = None
            self.set_full_frame_scanning_mode(image_settings.beam_type)

        # set the imaging hfw
        self.set_field_of_view(hfw=image_settings.hfw, beam_type=image_settings.beam_type)

        logging.info(f"acquiring new {image_settings.beam_type.name} image.")
        self.set_channel(image_settings.beam_type)

        # set the imaging frame settings
        frame_settings = GrabFrameSettings(
            resolution=f"{image_settings.resolution[0]}x{image_settings.resolution[1]}",
            dwell_time=image_settings.dwell_time,
            reduced_area=reduced_area,
            line_integration=image_settings.line_integration,
            scan_interlacing=image_settings.scan_interlacing,
            frame_integration=image_settings.frame_integration,
            drift_correction=image_settings.drift_correction,
        )

        image = self.connection.imaging.grab_frame(frame_settings)

        # restore to full frame imaging
        if image_settings.reduced_area is not None:
            self.set_full_frame_scanning_mode(image_settings.beam_type)

        # get the microscope state (for metadata)
        # TODO: convert to using fromAdornedImage, we dont need to full state
        # we should just get the 'state' of the image beam, e.g. stage, beam, detector for electron
        # therefore we don't trigger the view to switch
        state = self.get_microscope_state(beam_type=image_settings.beam_type)

        fibsem_image = FibsemImage.fromAdornedImage(
            copy.deepcopy(image), 
            copy.deepcopy(image_settings), 
            copy.deepcopy(state),
        )

        # set additional metadata
        fibsem_image.metadata.user = self.user
        fibsem_image.metadata.experiment = self.experiment
        fibsem_image.metadata.system = self.system

        # store last imaging settings
        self._last_imaging_settings = image_settings

        logging.debug({"msg": "acquire_image", "metadata": fibsem_image.metadata.to_dict()})

        return fibsem_image

    def _acquire_image2(self, beam_type: BeamType, frame_settings: Optional['GrabFrameSettings'] = None) -> FibsemImage:
        """
        Acquire an image with the specified beam type and frame settings, and return it as a FibsemImage.
        NOTE: this method is used for the acquisition worker thread, don't use it directly.

        Args:
            beam_type: The beam type to use for acquisition.
            frame_settings: The frame settings for the acquisition (Optional).

        Returns:
            FibsemImage: The acquired image.
        """
        # set the active view and device
        self.set_channel(channel=beam_type)
        
        # acquire the frame
        adorned_image: AdornedImage = self.connection.imaging.grab_frame(settings=frame_settings)

        # get the required metadata, convert to FibsemImage
        state = self.get_microscope_state(beam_type=beam_type)
        image_settings = self.get_imaging_settings(beam_type=beam_type)

        image = FibsemImage.fromAdornedImage(
            copy.deepcopy(adorned_image), 
            copy.deepcopy(image_settings), 
            copy.deepcopy(state),
        )

        # set additional metadata
        image.metadata.user = self.user
        image.metadata.experiment = self.experiment
        image.metadata.system = self.system

        return image

    def acquire_image3(self, image_settings: Optional[ImageSettings] = None, beam_type: Optional[BeamType] = None) -> FibsemImage:
        """
        Acquire a new image with the specified settings or current settings for the given beam type.

        Args:
            image_settings (ImageSettings, optional): The settings for the new image.
                Takes precedence if both parameters are provided.
            beam_type (BeamType, optional): The beam type to use with current settings.
                Used only if image_settings is not provided.

        Returns:
            FibsemImage: A new FibsemImage representing the acquired image.

        Raises:
            ValueError: If neither image_settings nor beam_type is provided.

        Examples:
            # Acquire with specific settings
            settings = ImageSettings(beam_type=BeamType.ELECTRON, hfw=1e-6, resolution=(1024, 1024))
            image = microscope.acquire_image3(image_settings=settings)

            # Acquire with current settings for a specific beam type
            image = microscope.acquire_image3(beam_type=BeamType.ION)

            # If both provided, image_settings takes precedence
            image = microscope.acquire_image3(image_settings=settings, beam_type=BeamType.ION)  # Uses settings
        """

        # Validate parameters - at least one must be provided
        if image_settings is None and beam_type is None:
            raise ValueError(
                "Must provide either image_settings (to acquire with specific settings) or beam_type (to acquire with current microscope settings for that beam type)."
            )

        if image_settings is not None:
            # Use provided image settings (takes precedence)
            effective_beam_type = image_settings.beam_type
            effective_image_settings = image_settings

            # apply specified image settings, create frame settings
            self._apply_image_settings(image_settings)
            frame_settings = self._create_frame_settings(image_settings)
        else:
            # Use current settings for the specified beam type
            effective_beam_type = beam_type
            effective_image_settings = self.get_imaging_settings(beam_type=beam_type)
            frame_settings = None

        logging.info(f"acquiring new {effective_beam_type.name} image.")

        self.set_channel(effective_beam_type)
        adorned_image: AdornedImage = self.connection.imaging.grab_frame(frame_settings)

        # QUERY: is this required, reduced area is only set for the grab_frame?
        # Restore full frame if reduced area was used (same as acquire_image)
        if image_settings is not None and image_settings.reduced_area is not None:
            self.set_full_frame_scanning_mode(image_settings.beam_type)

        logging.info(f"acquiring new {effective_beam_type.name} image.")

        # Create FibsemImage with metadata (common for both paths)
        state = self.get_microscope_state(beam_type=effective_beam_type)
        fibsem_image = FibsemImage.fromAdornedImage(
            copy.deepcopy(adorned_image),
            copy.deepcopy(effective_image_settings),
            copy.deepcopy(state),
        )

        # Set additional metadata
        self._set_additional_metadata(fibsem_image)

        # Store last imaging settings if image_settings was provided
        if image_settings is not None:
            self._last_imaging_settings = image_settings

        logging.debug(
            {"msg": "acquire_image", "metadata": fibsem_image.metadata.to_dict()}
        )

        return fibsem_image

    def _apply_image_settings(self, image_settings: ImageSettings) -> None:
        """Apply imaging settings to the microscope."""
        # Set reduced area or full frame
        if image_settings.reduced_area is not None:
            logging.debug(
                f"Set reduced area: {image_settings.reduced_area} for beam type {image_settings.beam_type}"
            )
        else:
            self.set_full_frame_scanning_mode(image_settings.beam_type)

        # Set the imaging hfw
        self.set_field_of_view(
            hfw=image_settings.hfw, beam_type=image_settings.beam_type
        )

    def _create_frame_settings(
        self, image_settings: ImageSettings
    ) -> "GrabFrameSettings":
        """Create GrabFrameSettings from ImageSettings."""
        reduced_area = None
        if image_settings.reduced_area is not None:
            rect = image_settings.reduced_area
            reduced_area = Rectangle(rect.left, rect.top, rect.width, rect.height)

        return GrabFrameSettings(
            resolution=f"{image_settings.resolution[0]}x{image_settings.resolution[1]}",
            dwell_time=image_settings.dwell_time,
            reduced_area=reduced_area,
            line_integration=image_settings.line_integration,
            scan_interlacing=image_settings.scan_interlacing,
            frame_integration=image_settings.frame_integration,
            drift_correction=image_settings.drift_correction,
        )

    def _set_additional_metadata(self, fibsem_image: FibsemImage) -> None:
        """Set additional metadata for the FibsemImage."""
        fibsem_image.metadata.user = self.user
        fibsem_image.metadata.experiment = self.experiment
        fibsem_image.metadata.system = self.system

    def last_image(self, beam_type: BeamType = BeamType.ELECTRON) -> FibsemImage:
        """
        Get the last previously acquired image.

        Args:
            beam_type (BeamType, optional): The imaging beam type of the last image.
                Defaults to BeamType.ELECTRON.

        Returns:
            FibsemImage: A new FibsemImage object representing the last acquired image.

        Raises:
            Exception: If there's an error while getting the last image.
        """
        _check_beam(beam_type = beam_type, settings = self.system)

        # set active view and device
        self.set_channel(beam_type)

        # get the last image
        image = self.connection.imaging.get_image()
        image = AdornedImage(data=image.data.astype(np.uint8), metadata=image.metadata)

        # get the microscope state (for metadata)
        state = self.get_microscope_state(beam_type=beam_type)

        # create the fibsem image
        fibsem_image = FibsemImage.fromAdornedImage(adorned=image,
                                                    image_settings=None,
                                                    state=state,
                                                    beam_type=beam_type)

        # set additional metadata
        fibsem_image.metadata.user = self.user
        fibsem_image.metadata.experiment = self.experiment
        fibsem_image.metadata.system = self.system

        logging.debug({"msg": "acquire_image", "metadata": fibsem_image.metadata.to_dict()})

        return fibsem_image

    def acquire_chamber_image(self) -> FibsemImage:
        """Acquire an image of the chamber inside."""
        self.connection.imaging.set_active_view(4)
        self.connection.imaging.set_active_device(3)
        image = self.connection.imaging.get_image()
        logging.debug({"msg": "acquire_chamber_image"})
        return FibsemImage(data=image.data, metadata=None)

    def _acquisition_worker(self, beam_type: BeamType):
        """Worker thread for image acquisition."""

        # TODO: add lock

        self.set_channel(channel=beam_type)

        try:
            while True:
                if self._stop_acquisition_event.is_set():
                    break

                # acquire image using current beam settings
                image = self.acquire_image(beam_type=beam_type, image_settings=None)

                # emit the acquired image
                if beam_type is BeamType.ELECTRON:
                    self.sem_acquisition_signal.emit(image)
                if beam_type is BeamType.ION:
                    self.fib_acquisition_signal.emit(image)

        except Exception as e:
            logging.error(f"Error in acquisition worker: {e}")

    def autocontrast(self, beam_type: BeamType, reduced_area: FibsemRectangle = None) -> None:
        """
        Automatically adjust the microscope image contrast for the specified beam type.

        Args:
            beam_type (BeamType) The imaging beam type for which to adjust the contrast.
        """
        logging.debug(f"Running autocontrast on {beam_type.name}.")
        self.set_channel(beam_type)
        if reduced_area is not None:
            self.set_reduced_area_scanning_mode(reduced_area, beam_type)

        self.connection.auto_functions.run_auto_cb()
        if reduced_area is not None:
            self.set_full_frame_scanning_mode(beam_type)

        logging.debug({"msg": "autocontrast", "beam_type": beam_type.name})

    def auto_focus(self, beam_type: BeamType, reduced_area: Optional[FibsemRectangle] = None) -> None:
        """Automatically focus the specified beam type.

        Args:
            beam_type (BeamType): The imaging beam type for which to focus.
        """
        logging.debug(f"Running auto-focus on {beam_type.name}.")
        self.set_channel(beam_type)
        if reduced_area is not None:
            self.set_reduced_area_scanning_mode(reduced_area, beam_type)

        # run the auto focus
        self.connection.auto_functions.run_auto_focus()

        # restore the full frame scanning mode
        if reduced_area is not None:
            self.set_full_frame_scanning_mode(beam_type)
        logging.debug({"msg": "auto_focus", "beam_type": beam_type.name})

    def beam_shift(self, dx: float, dy: float, beam_type: BeamType = BeamType.ION) -> Point:
        """
        Adjusts the beam shift based on relative values that are provided.

        Args:
            dx: the relative x term
            dy: the relative y term
            beam_type: the beam to shift
        Return:
            Point: the current beam shift of the requested beam_type, as this can now be clipped.
        """
        _check_beam(beam_type, self.system)

        # beam shift limits
        beam= self._get_beam(beam_type=beam_type)
        limits: Limits2d = beam.beam_shift.limits

        # check if requested shift is outside limits
        current_shift = self.get_beam_shift(beam_type=beam_type)
        new_shift = Point(x=current_shift.x + dx, y=current_shift.y + dy)
        if new_shift.x < limits.limits_x.min or new_shift.x > limits.limits_x.max:
            logging.warning(f"Beam shift x value {new_shift.x} is out of bounds: {limits.limits_x}")
        if new_shift.y < limits.limits_y.min or new_shift.y > limits.limits_y.max:
            logging.warning(f"Beam shift y value {new_shift.y} is out of bounds: {limits.limits_y}")

        # clip the requested shift to the limits
        new_shift.x = np.clip(new_shift.x, limits.limits_x.min, limits.limits_x.max)
        new_shift.y = np.clip(new_shift.y, limits.limits_y.min, limits.limits_y.max)
        self.set_beam_shift(shift=new_shift, beam_type=beam_type)

        logging.debug({"msg": "beam_shift", "dx": dx, "dy": dy, "beam_type": beam_type.name})

        return self.get_beam_shift(beam_type=beam_type)

    def move_stage_absolute(self, position: FibsemStagePosition) -> FibsemStagePosition:
        """
        Move the stage to the specified coordinates.

        Args:
            position: The raw stage position to move to.

        Returns:
            FibsemStagePosition: The stage position after movement.
        """
        _check_stage_movement(self.system, position)

        # get current working distance, to be restored later
        wd = self.get_working_distance(BeamType.ELECTRON)

        # convert to autoscript position
        autoscript_position = position.to_autoscript_position(compustage=self.stage_is_compustage)

        if self.get_stage_orientation() == "FM":
            autoscript_position.z = None
            autoscript_position.r = None

        logging.info(f"Moving stage to {position}.")
        self.stage.absolute_move(autoscript_position, MoveSettings(rotate_compucentric=True)) # TODO: This needs at least an optional safe move to prevent collision?

        # restore working distance to adjust for microscope compenstation
        if not self.stage_is_compustage:
            self.set_working_distance(wd, BeamType.ELECTRON)

        logging.debug({"msg": "move_stage_absolute", "position": position.to_dict()})

        return self.get_stage_position()

    def move_stage_relative(self, position: FibsemStagePosition) -> FibsemStagePosition:
        """
        Move the stage by the specified relative move.

        Args:
            position: the relative stage position to move by.

        Returns:
            None
        """

        _check_stage_movement(self.system, position)

        logging.info(f"Moving stage by {position}.")

        # convert to autoscript position
        thermo_position = position.to_autoscript_position(self.stage_is_compustage)

        # move stage
        self.stage.relative_move(thermo_position)

        logging.debug({"msg": "move_stage_relative", "position": position.to_dict()})

        return self.get_stage_position()

    # TODO: migrate from stable_move vocab to sample_stage
    def stable_move(self, dx: float, dy: float, beam_type: BeamType, static_wd: bool = False) -> FibsemStagePosition:
        """
        Calculate the corrected stage movements based on the beam_type stage tilt, shuttle pre-tilt, 
        and then move the stage relatively.

        Args:
            dx (float): distance along the x-axis (image coordinates)
            dy (float): distance along the y-axis (image coordinates)
            beam_type (BeamType): beam type to move in
            static_wd (bool, optional): whether to fix the working distance to the eucentric heights. Defaults to False.
        """

        _check_stage(self.system)

        wd = self.get_working_distance(beam_type=BeamType.ELECTRON)

        scan_rotation = self.get_scan_rotation(beam_type=beam_type)
        if np.isclose(scan_rotation, np.pi):
            dx *= -1.0
            dy *= -1.0

        # calculate stable movement
        yz_move = self._y_corrected_stage_movement(
            expected_y=dy,
            beam_type=beam_type,
        )
        stage_position = FibsemStagePosition(x=dx, y=yz_move.y, z=yz_move.z, 
                                             r=0, t=0, coordinate_system="RAW")

        # move stage
        self.move_stage_relative(stage_position)

        # adjust working distance to compensate for stage movement
        if static_wd:
            wd = self.system.electron.eucentric_height
        
        if not self.stage_is_compustage:
            self.set_working_distance(wd, BeamType.ELECTRON)

        # logging
        logging.debug({"msg": "stable_move", "dx": dx, "dy": dy, 
                "beam_type": beam_type.name, "static_wd": static_wd,
                "working_distance": wd, "scan_rotation": scan_rotation, 
                "position": stage_position.to_dict()})

        return self.get_stage_position()

    def vertical_move(
        self,
        dy: float,
        dx: float = 0.0,
        static_wd: bool = True,
    ) -> FibsemStagePosition:
        """ Move the stage vertically to correct coincidence point

        Args:
            dy (float): distance along the y-axis (image coordinates)
            dx (float, optional): distance along the x-axis (image coordinates). Defaults to 0.0.
            static_wd (bool, optional): whether to fix the working distance. Defaults to True.

        """
        # confirm stage is enabled
        _check_stage(self.system)

        # get current working distance, to be restored later
        wd = self.get_working_distance(beam_type=BeamType.ELECTRON)

        # adjust for scan rotation
        scan_rotation = self.get_scan_rotation(beam_type=BeamType.ION)
        if np.isclose(scan_rotation, np.pi):
            dx *= -1.0
            dy *= -1.0

        # TODO: ARCTIS Do we need to reverse the direction of the movement because of the inverted stage tilt?
        if self.stage_is_compustage:
            stage_tilt = self.get_stage_position().t
            if stage_tilt >= np.deg2rad(-90):
                dy *= -1.0

        # TODO: implement perspective correction
        PERSPECTIVE_CORRECTION = 0.9
        z_move = dy
        if True: #use_perspective: 
            z_move = dy / np.cos(np.deg2rad(90 - self.system.ion.column_tilt)) * PERSPECTIVE_CORRECTION  # TODO: MAGIC NUMBER, 90 - fib tilt

        # manually calculate the dx, dy, dz 
        theta = self.get_stage_position().t # rad
        dy = z_move * np.sin(theta)
        dz = z_move / np.cos(theta)
        stage_position = FibsemStagePosition(x=dx, y=dy, z=dz, coordinate_system="RAW")
        logging.info(f"Vertical movement: {stage_position}")
        self.move_stage_relative(stage_position) # NOTE: this seems to be a bit less than previous... -> perspective correction?

        # restore working distance to adjust for microscope compenstation
        if static_wd and not self.stage_is_compustage:
            self.set_working_distance(wd=self.system.electron.eucentric_height, beam_type=BeamType.ELECTRON)
            self.set_working_distance(wd=self.system.ion.eucentric_height, beam_type=BeamType.ION)
        else:
            self.set_working_distance(wd=wd, beam_type=BeamType.ELECTRON)

        # logging
        logging.debug({"msg": "vertical_move", "dy": dy, "dx": dx, 
                "static_wd": static_wd, "wd": wd, 
                "scan_rotation": scan_rotation, 
                "position": stage_position.to_dict()})


        return self.get_stage_position()

    def _y_corrected_stage_movement(
        self,
        expected_y: float,
        beam_type: BeamType = BeamType.ELECTRON,
    ) -> FibsemStagePosition:
        """
        Calculate the y corrected stage movement, corrected for the additional tilt of the sample holder (pre-tilt angle).

        Args:
            expected_y (float, optional): distance along y-axis.
            beam_type (BeamType, optional): beam_type to move in. Defaults to BeamType.ELECTRON.

        Returns:
            StagePosition: y corrected stage movement (relative position)
        """

        # TODO: replace with camera matrix * inverse kinematics

        # all angles in radians
        sem_column_tilt = np.deg2rad(self.system.electron.column_tilt)
        fib_column_tilt = np.deg2rad(self.system.ion.column_tilt)

        stage_pretilt = np.deg2rad(self.system.stage.shuttle_pre_tilt)

        stage_rotation_flat_to_eb = np.deg2rad(
            self.system.stage.rotation_reference
        ) % (2 * np.pi)
        stage_rotation_flat_to_ion = np.deg2rad(
            self.system.stage.rotation_180
        ) % (2 * np.pi)

        # current stage position
        current_stage_position = self.get_stage_position()
        stage_rotation = current_stage_position.r % (2 * np.pi)
        stage_tilt = current_stage_position.t

        # TODO: @patrick investigate if these calculations need to be adjusted for compustage...
        # the compustage does not have pre-tilt, cannot rotate, but tilts 180 deg. 
        # Therefore, the rotation will always be 0, pre-tilt will always be 0
        # therefore, I think it should always be treated as a flat stage, that is oriented towards the ion beam (in rotation)?
        # need hardware to confirm this
        # QUESTION: is the compustage always flat to the ion beam? or is it flat to the electron beam?
        # QUESTION: what is the tilt coordinate system (where is 0 degrees, where is 90 degrees, where is 180 degrees)?
        # QUESTION: what does flip do? Is it 180 degrees rotation or tilt? This will affect move_flat_to_beam        
        # ASSUMPTION: (naive) tilt=0 -> flat to electron beam, tilt=52 -> flat to ion

        # new info:
        # rotation always will be zero -> PRETILT_SIGN = 1
        # because we want to image the back of the grid, we need to flip the stage by 180 degrees
        # flat to electron, tilt = -180
        # flat to ion, tilt = -128
        # we may also need to flip the PRETILT_SIGN?

        if self.stage_is_compustage:

            if stage_tilt < 0:
                expected_y *= -1.0

            stage_tilt += np.pi
        # QUERY: for compustage, can we just return the expected y? there is no pre-tilt?

        PRETILT_SIGN = 1.0
        # pretilt angle depends on rotation # TODO: migrate to orientation
        from fibsem import movement
        if movement.rotation_angle_is_smaller(stage_rotation, stage_rotation_flat_to_eb, atol=5):
            PRETILT_SIGN = 1.0
        if movement.rotation_angle_is_smaller(stage_rotation, stage_rotation_flat_to_ion, atol=5):
            PRETILT_SIGN = -1.0

        # corrected_pretilt_angle = PRETILT_SIGN * stage_tilt_flat_to_electron
        corrected_pretilt_angle = PRETILT_SIGN * (stage_pretilt + sem_column_tilt) # electron angle = 0, ion = 52

        # perspective tilt adjustment (difference between perspective view and sample coordinate system)
        if beam_type == BeamType.ELECTRON:
            perspective_tilt_adjustment = -corrected_pretilt_angle
        elif beam_type == BeamType.ION:
            perspective_tilt_adjustment = (-corrected_pretilt_angle - fib_column_tilt)

        # the amount the sample has to move in the y-axis
        y_sample_move = expected_y  / np.cos(stage_tilt + perspective_tilt_adjustment)

        # the amount the stage has to move in each axis
        y_move = y_sample_move * np.cos(corrected_pretilt_angle)
        z_move = -y_sample_move * np.sin(corrected_pretilt_angle) #TODO: investigate this

        return FibsemStagePosition(x=0, y=y_move, z=z_move)
    
    # TODO: update this to an enum
    def get_stage_orientation(self, stage_position: Optional[FibsemStagePosition] = None) -> str:

        # current stage position
        if stage_position is None:
            stage_position = self.get_stage_position()
        stage_rotation = stage_position.r % (2 * np.pi)
        stage_tilt = stage_position.t

        from fibsem import movement
        # TODO: also check xyz ranges?

        sem = self.get_orientation("SEM")
        fib = self.get_orientation("FIB")
        milling = self.get_orientation("MILLING")
        fm = self.get_orientation("FM")

        is_sem_rotation = movement.rotation_angle_is_smaller(stage_rotation, sem.r, atol=5) # query: do we need rotation_angle_is_smaller, since we % 2pi the rotation?
        is_fib_rotation = movement.rotation_angle_is_smaller(stage_rotation, fib.r, atol=5)
        is_fm_rotation = movement.rotation_angle_is_smaller(stage_rotation, fm.r, atol=5)

        is_sem_tilt = np.isclose(stage_tilt, sem.t, atol=0.1)
        is_fib_tilt = np.isclose(stage_tilt, fib.t, atol=0.1)
        is_milling_tilt = np.radians(-45) < stage_tilt  < sem.t
<<<<<<< HEAD
        is_fm_tilt = np.isclose(stage_tilt, fm.t, atol=0.1)
=======
>>>>>>> 66dbaab6

        if is_sem_rotation and is_sem_tilt:
            return "SEM"
        if is_sem_rotation and is_milling_tilt:
            return "MILLING"
        if is_fib_rotation and is_fib_tilt:
            return "FIB"
        if is_fm_rotation and is_fm_tilt:
            return "FM"

        return "NONE"

    def _safe_rotation_movement(
        self, stage_position: FibsemStagePosition
    ):
        """Tilt the stage flat when performing a large rotation to prevent collision.

        Args:
            stage_position (StagePosition): desired stage position.
        """
        current_position = self.get_stage_position()

        # tilt flat for large rotations to prevent collisions
        from fibsem import movement
        if movement.rotation_angle_is_larger(stage_position.r, current_position.r):

            self.move_stage_absolute(FibsemStagePosition(t=0))
            logging.info("tilting to flat for large rotation.")

        return

    def safe_absolute_stage_movement(self, stage_position: FibsemStagePosition) -> None:
        """Move the stage to the desired position in a safe manner, using compucentric rotation.
        Supports movements in the stage_position coordinate system

        """
        # safe movements are not required on the compustage, because it doesn't rotate
        if not self.stage_is_compustage:

            # tilt flat for large rotations to prevent collisions
            self._safe_rotation_movement(stage_position)

            # move to compucentric rotation
            self.move_stage_absolute(FibsemStagePosition(r=stage_position.r, coordinate_system="RAW")) # TODO: support compucentric rotation directly

        logging.debug(f"safe moving to {stage_position}")
        self.move_stage_absolute(stage_position)

        logging.debug("safe movement complete.")

        return

    def project_stable_move(self, 
        dx:float, dy:float, 
        beam_type:BeamType, 
        base_position:FibsemStagePosition) -> FibsemStagePosition:
        
        scan_rotation = self.get_scan_rotation(beam_type=beam_type)
        if np.isclose(scan_rotation, np.pi):
            dx *= -1.0
            dy *= -1.0
        
        # stable-move-projection
        point_yz = self._y_corrected_stage_movement(dy, beam_type)
        dy, dz = point_yz.y, point_yz.z

        # calculate the corrected move to reach that point from base-state?
        new_position = deepcopy(base_position)
        new_position.x += dx
        new_position.y += dy
        new_position.z += dz

        return new_position
    
    def insert_manipulator(self, name: str = "PARK"):
        """Insert the manipulator to the specified position"""

        if not self.is_available("manipulator"):
            raise ValueError("Manipulator not available.")
         
        if name not in ["PARK", "EUCENTRIC"]:
            raise ValueError(f"insert position {name} not supported.")
        if AUTOSCRIPT_VERSION < MINIMUM_AUTOSCRIPT_VERSION_4_7:
            raise NotImplementedError("Manipulator saved positions not supported in this version. Please upgrade to 4.7 or higher")
        
        # get the saved position name
        saved_position = ManipulatorSavedPosition.PARK if name == "PARK" else ManipulatorSavedPosition.EUCENTRIC

        # get the insert position
        insert_position = self.connection.specimen.manipulator.get_saved_position(
            saved_position, ManipulatorCoordinateSystem.RAW
        )
        # insert the manipulator
        logging.info("inserting manipulator to {saved_position}: {insert_position}.")
        self.connection.specimen.manipulator.insert(insert_position)
        logging.info("insert manipulator complete.")

        # return the manipulator position
        manipulator_position = self.get_manipulator_position()
        logging.debug({"msg": "insert_manipulator", "name": name, "position": manipulator_position.to_dict()})                      
        return manipulator_position

    def retract_manipulator(self):
        """Retract the manipulator"""        

        if AUTOSCRIPT_VERSION < MINIMUM_AUTOSCRIPT_VERSION_4_7:
            raise NotImplementedError("Manipulator saved positions not supported in this version. Please upgrade to 4.7 or higher")

        if not self.is_available("manipulator"):
            raise NotImplementedError("Manipulator not available.")

        # Retract the needle, preserving the correct parking postiion
        needle = self.connection.specimen.manipulator
        park_position = needle.get_saved_position(
            ManipulatorSavedPosition.PARK, ManipulatorCoordinateSystem.RAW
        )

        logging.info(f"retracting needle to {park_position}")
        needle.absolute_move(park_position)
        time.sleep(1)  # AutoScript sometimes throws errors if you retract too quick?
        logging.info("retracting needle...")
        needle.retract()
        logging.info("retract needle complete")
    
    def move_manipulator_relative(self, position: FibsemManipulatorPosition):
        _check_manipulator_movement(self.system, position)

        logging.info(f"moving manipulator by {position}")

        # convert to autoscript position
        autoscript_position = position.to_autoscript_position()
        # move manipulator relative
        self.connection.specimen.manipulator.relative_move(autoscript_position)
        logging.debug({"msg": "move_manipulator_relative", "position": position.to_dict()})

    def move_manipulator_absolute(self, position: FibsemManipulatorPosition):
        """Move the manipulator to the specified coordinates."""

        _check_manipulator_movement(self.system, position)
        logging.info(f"moving manipulator to {position}")
        
        # convert to autoscript
        autoscript_position = position.to_autoscript_position()
        
        # move manipulator
        self.connection.specimen.manipulator.absolute_move(autoscript_position)
        logging.debug({"msg": "move_manipulator_absolute", "position": position.to_dict()})

    def _x_corrected_needle_movement(self, expected_x: float) -> FibsemManipulatorPosition:
        """Calculate the corrected needle movement to move in the x-axis.

        Args:
            expected_x (float): distance along the x-axis (image coordinates)
        Returns:
            FibsemManipulatorPosition: x-corrected needle movement (relative position)
        """
        return FibsemManipulatorPosition(x=expected_x, y=0, z=0)  # no adjustment needed


    def _y_corrected_needle_movement(self, 
        expected_y: float, stage_tilt: float
    ) -> FibsemManipulatorPosition:
        """Calculate the corrected needle movement to move in the y-axis.

        Args:
            expected_y (float): distance along the y-axis (image coordinates)
            stage_tilt (float, optional): stage tilt.

        Returns:
            FibsemManipulatorPosition: y-corrected needle movement (relative position)
        """
        y_move = +np.cos(stage_tilt) * expected_y
        z_move = +np.sin(stage_tilt) * expected_y
        return FibsemManipulatorPosition(x=0, y=y_move, z=z_move)


    def _z_corrected_needle_movement(self, 
        expected_z: float, stage_tilt: float
    ) -> FibsemManipulatorPosition:
        """Calculate the corrected needle movement to move in the z-axis.

        Args:
            expected_z (float): distance along the z-axis (image coordinates)
            stage_tilt (float, optional): stage tilt.

        Returns:
            FibsemManipulatorPosition: z-corrected needle movement (relative position)
        """
        y_move = -np.sin(stage_tilt) * expected_z
        z_move = +np.cos(stage_tilt) * expected_z
        return FibsemManipulatorPosition(x=0, y=y_move, z=z_move)

    def move_manipulator_corrected(self, 
        dx: float = 0,
        dy: float = 0,
        beam_type: BeamType = BeamType.ELECTRON,
    ) -> None:
        """Calculate the required corrected needle movements based on the BeamType to move in the desired image coordinates.
        Then move the needle relatively. Manipulator movement axis is based on stage tilt, so we need to adjust for that 
        with corrected movements, depending on the stage tilt and imaging perspective.

        BeamType.ELECTRON:  move in x, y (raw coordinates)
        BeamType.ION:       move in x, z (raw coordinates)

        Args:
            microscope (FibsemMicroscope) 
            dx (float): distance along the x-axis (image coordinates)
            dy (float): distance along the y-axis (image corodinates)
            beam_type (BeamType, optional): the beam type to move in. Defaults to BeamType.ELECTRON.
        """
        _check_manipulator(self.system)
        stage_tilt = self.get_stage_position().t

        # xy
        if beam_type is BeamType.ELECTRON:
            x_move = self._x_corrected_needle_movement(expected_x=dx)
            yz_move = self._y_corrected_needle_movement(dy, stage_tilt=stage_tilt)

        # xz,
        if beam_type is BeamType.ION:

            x_move = self._x_corrected_needle_movement(expected_x=dx)
            yz_move = self._z_corrected_needle_movement(expected_z=dy, stage_tilt=stage_tilt)

        # explicitly set the coordinate system
        self.connection.specimen.manipulator.set_default_coordinate_system(
            ManipulatorCoordinateSystem.STAGE
        )
        manipulator_position = FibsemManipulatorPosition(x=x_move.x, y=yz_move.y, 
                                                    z=yz_move.z, 
                                                    r = 0.0 ,coordinate_system="STAGE")
        
        # move manipulator
        self.move_manipulator_relative(manipulator_position)

        return self.get_manipulator_position()
    
    def move_manipulator_to_position_offset(self, offset: FibsemManipulatorPosition, name: str = None) -> None:
        """Move the manipulator to the specified coordinates, offset by the provided offset."""
        _check_manipulator_movement(self.system, offset)
        
        saved_position = self._get_saved_manipulator_position(name)

        # calculate corrected manipulator movement
        stage_tilt = self.get_stage_position().t
        yz_move = self._z_corrected_needle_movement(offset.z, stage_tilt)

        # adjust for offset
        saved_position.x += offset.x
        saved_position.y += yz_move.y + offset.y
        saved_position.z += yz_move.z  # RAW, up = negative, STAGE: down = negative
        saved_position.r = None  # rotation is not supported

        logging.debug({"msg": "move_manipulator_to_position_offset", 
                       "name": name, "offset": offset.to_dict(), 
                       "saved_position": saved_position.to_dict()})

        # move manipulator absolute
        self.move_manipulator_absolute(saved_position)
        

    def _get_saved_manipulator_position(self, name: str = "PARK") -> FibsemManipulatorPosition:
        
        if name not in ["PARK", "EUCENTRIC"]:
            raise ValueError(f"saved position {name} not supported.")
        if AUTOSCRIPT_VERSION < MINIMUM_AUTOSCRIPT_VERSION_4_7:
            raise NotImplementedError("Manipulator saved positions not supported in this version. Please upgrade to 4.7 or higher")
        
        named_position = ManipulatorSavedPosition.PARK if name == "PARK" else ManipulatorSavedPosition.EUCENTRIC
        autoscript_position = self.connection.specimen.manipulator.get_saved_position(
                named_position, ManipulatorCoordinateSystem.STAGE # TODO: why is this STAGE not RAW?
            )

        # convert to FibsemManipulatorPosition
        manipulator_position = FibsemManipulatorPosition.from_autoscript_position(autoscript_position)        
        
        logging.debug({"msg": "get_saved_manipulator_position", "name": name, "position": manipulator_position.to_dict()})

        return manipulator_position 

    def setup_milling(
        self,
        mill_settings: FibsemMillingSettings,
    ):
        """
        Configure the microscope for milling using the ion beam.

        Args:
            mill_settings (FibsemMillingSettings): Milling settings.
        """
        self.milling_channel = mill_settings.milling_channel
        _check_beam(self.milling_channel, self.system)
        self.set_channel(self.milling_channel)
        self.connection.patterning.set_default_beam_type(self.milling_channel.value)
        self.connection.patterning.set_default_application_file(mill_settings.application_file)
        self._default_application_file = mill_settings.application_file
        self.connection.patterning.mode = mill_settings.patterning_mode
        self.clear_patterns()  # clear any existing patterns
        self.set_field_of_view(hfw=mill_settings.hfw, beam_type=self.milling_channel)
        self.set_beam_current(current=mill_settings.milling_current, beam_type=self.milling_channel)
        self.set_beam_voltage(voltage=mill_settings.milling_voltage, beam_type=self.milling_channel)

        # TODO: migrate to _set_milling_settings():
        # self.milling_channel = mill_settings.milling_channel
        # self._default_application_file = mill_settings.application_file
        # _check_beam(self.milling_channel, self.system)
        # self.set_milling_settings(mill_settings)
        # self.clear_patterns()
    
        logging.debug({"msg": "setup_milling", "mill_settings": mill_settings.to_dict()})

    def run_milling(self, milling_current: float, milling_voltage: float, asynch: bool = False):
        """
        Run ion beam milling using the specified milling current.

        Args:
            milling_current (float): The current to use for milling in amps.
            milling_voltage (float): The voltage to use for milling in volts.
            asynch (bool, optional): If True, the milling will be run asynchronously. 
                                     Defaults to False, in which case it will run synchronously.
        """
        if not self.is_available("ion_beam"):
            raise ValueError("Ion beam not available.")
        
        try:
            # change to milling current, voltage # TODO: do this in a more standard way (there are other settings)
            if self.get_beam_voltage(beam_type=self.milling_channel) != milling_voltage:
                self.set_beam_voltage(voltage=milling_voltage, beam_type=self.milling_channel)
            if self.get_beam_current(beam_type=self.milling_channel) != milling_current:
                self.set_beam_current(current=milling_current, beam_type=self.milling_channel)
        except Exception as e:
            logging.warning(f"Failed to set voltage or current: {e}, voltage={milling_voltage}, current={milling_current}")

        # run milling (asynchronously)
        self.set_channel(channel=self.milling_channel)  # the ion beam view
        logging.info(f"running ion beam milling now... asynchronous={asynch}")
        self.start_milling()

        start_time = time.time()
        estimated_time = self.estimate_milling_time()
        remaining_time = estimated_time
        
        if asynch:
            return # return immediately, up to the caller to handle the milling process
        
        MILLING_SLEEP_TIME = 1
        while self.get_milling_state() is MillingState.IDLE: # giving time to start 
            time.sleep(0.5)
        while self.get_milling_state() in ACTIVE_MILLING_STATES:
            # logging.info(f"Patterning State: {self.connection.patterning.state}")
            # TODO: add drift correction support here... generically
            if self.get_milling_state() is MillingState.RUNNING:
                remaining_time -= MILLING_SLEEP_TIME # TODO: investigate if this is a good estimate
            time.sleep(MILLING_SLEEP_TIME)
            # TODO: refresh the remaining time by getting the milling time from the patterning API as user can change the patterns on xtUI

            # update milling progress via signal
            self.milling_progress_signal.emit({"progress": {
                    "state": "update", 
                    "start_time": start_time,
                    "milling_state": self.get_milling_state(),
                    "estimated_time": estimated_time, 
                    "remaining_time": remaining_time}
                    })

        # milling complete
        self.clear_patterns()
                                    
        logging.debug({"msg": "run_milling", "milling_current": milling_current, "milling_voltage": milling_voltage, "asynch": asynch})

    def finish_milling(self, imaging_current: float, imaging_voltage: float):
        """
        Finalises the milling process by clearing the microscope of any patterns and returning the current to the imaging current.

        Args:
            imaging_current (float): The current to use for imaging in amps.
        """
        _check_beam(self.milling_channel, self.system)
        self.clear_patterns()
        self.set_beam_current(current=imaging_current, beam_type=self.milling_channel)
        self.set_beam_voltage(voltage=imaging_voltage, beam_type=self.milling_channel)
        self.set("patterning_mode", value="Serial")
         # TODO: store initial imaging settings in setup_milling, restore here, rather than hybrid

        logging.debug({"msg": "finish_milling", "imaging_current": imaging_current, "imaging_voltage": imaging_voltage})

    def start_milling(self) -> None:
        """Start the milling process."""
        if self.get_milling_state() is MillingState.IDLE:
            self.connection.patterning.start()
            logging.info("Starting milling...")

    def stop_milling(self) -> None:
        """Stop the milling process."""
        if self.get_milling_state() in ACTIVE_MILLING_STATES:
            logging.info("Stopping milling...")
            self.connection.patterning.stop()
            logging.info("Milling stopped.")

    def pause_milling(self) -> None:
        """Pause the milling process."""
        if self.get_milling_state() == MillingState.RUNNING:
            logging.info("Pausing milling...")
            self.connection.patterning.pause()
            logging.info("Milling paused.")

    def resume_milling(self) -> None:
        """Resume the milling process."""
        if self.get_milling_state() == MillingState.PAUSED:
            logging.info("Resuming milling...")
            self.connection.patterning.resume()
            logging.info("Milling resumed.")
    
    def get_milling_state(self) -> MillingState:
        """Get the current milling state."""
        self.set_channel(channel=self.milling_channel)
        return MillingState[self.connection.patterning.state.upper()]
    
    def clear_patterns(self):
        """Clear all currently drawn milling patterns."""
        self.connection.patterning.clear_patterns()
        self._patterns = []

    def estimate_milling_time(self) -> float:
        """Calculates the estimated milling time for a list of patterns."""
        total_time = 0
        for pattern in self._patterns:
            total_time += pattern.time

        return total_time

    def get_application_file(self, application_file: str, strict: bool = True) -> str:
        """Get a valid application file for the patterning API.
        The api requires setting a valid application file before creating patterns.
        Args:
            application_file (str): The name of the application file to set as default.
            strict (bool): If True, raises an error if the application file is not available.
                If False, tries to find the closest match to the application file.
                Defaults to True.
        Returns:
                str: The name of the application file that was set as default.
        Raises:
            ValueError: If the application file is not available.
        """

        # check if the application file is valid
        application_files = self.get_available_values("application_file")
        if application_file not in application_files:
            if strict:
                raise ValueError(f"Application file {application_file} not available. Available files: {application_files}")
            from difflib import get_close_matches
            closest_match = get_close_matches(application_file, application_files, n=1)
            if not closest_match:
                raise ValueError(f"Application file {application_file} not available. Available files: {application_files}")
            application_file = str(closest_match[0])

        return application_file

    def set_default_application_file(self, application_file: str, strict: bool = True) -> str:
        """Sets the default application file for the patterning API.
        The api requires setting a valid application file before creating patterns.
        Args:
            application_file (str): The name of the application file to set as default.
        """
        application_file = self.get_application_file(application_file, strict=strict)
        self.connection.patterning.set_default_application_file(application_file)
        logging.debug({"msg": "set_default_application_file", "application_file": self._default_application_file})
        return application_file

    def set_patterning_mode(self, mode: str):
        """Sets the patterning mode for the patterning API.
        The api requires setting a valid patterning mode before creating patterns.
        Args:
            mode (str): The patterning mode to set. Can be "Serial" or "Parallel".
        """
        if mode not in ["Serial", "Parallel"]:
            raise ValueError(f"Patterning mode {mode} not supported. Supported modes: Serial, Parallel")
        
        self.connection.patterning.mode = mode
        logging.debug({"msg": "set_patterning_mode", "mode": mode})
        return mode

    def draw_rectangle(
        self,
        pattern_settings: FibsemRectangleSettings,
    ):
        """
        Draws a rectangle pattern using the current ion beam.

        Args:
            pattern_settings (FibsemRectangleSettings): the settings for the pattern to draw.

        Returns:
            Pattern: the created pattern.

        Raises:
            AutoscriptError: if an error occurs while creating the pattern.
        """
        
        # get patterning api
        patterning_api = self.connection.patterning
        if pattern_settings.cross_section is CrossSectionPattern.RegularCrossSection:
            create_pattern_function = patterning_api.create_regular_cross_section
            self.connection.patterning.mode = "Serial" # parallel mode not supported for regular cross section
            self.connection.patterning.set_default_application_file("Si-multipass")
        elif pattern_settings.cross_section is CrossSectionPattern.CleaningCrossSection:
            create_pattern_function = patterning_api.create_cleaning_cross_section
            self.connection.patterning.mode = "Serial" # parallel mode not supported for cleaning cross section
            self.connection.patterning.set_default_application_file("Si-ccs")
        else:
            create_pattern_function = patterning_api.create_rectangle
            
        # create pattern
        pattern = create_pattern_function(
            center_x=pattern_settings.centre_x,
            center_y=pattern_settings.centre_y,
            width=pattern_settings.width,
            height=pattern_settings.height,
            depth=pattern_settings.depth,
        )

        if not np.isclose(pattern_settings.time, 0.0):
            logging.debug(f"Setting pattern time to {pattern_settings.time}.")
            pattern.time = pattern_settings.time

        # set pattern rotation
        pattern.rotation = pattern_settings.rotation

        # set exclusion
        pattern.is_exclusion_zone = pattern_settings.is_exclusion

        # set scan direction
        available_scan_directions = self.get_available_values("scan_direction")        
    
        if pattern_settings.scan_direction in available_scan_directions:
            pattern.scan_direction = pattern_settings.scan_direction
        else:
            pattern.scan_direction = "TopToBottom"
            logging.warning(f"Scan direction {pattern_settings.scan_direction} not supported. Using TopToBottom instead.")
            logging.warning(f"Supported scan directions are: {available_scan_directions}")        
        
        # set passes       
        if pattern_settings.passes: # not zero
            if isinstance(pattern, RegularCrossSectionPattern):
                pattern.multi_scan_pass_count = pattern_settings.passes
                pattern.scan_method = 1 # multi scan
            else:
                pattern.dwell_time = pattern.dwell_time * (pattern.pass_count / pattern_settings.passes)
                
                # NB: passes, time, dwell time are all interlinked, therefore can only adjust passes indirectly
                # if we adjust passes directly, it just reduces the total time to compensate, rather than increasing the dwell_time
                # NB: the current must be set before doing this, otherwise it will be out of range

        # restore default application file
        self.connection.patterning.set_default_application_file(self._default_application_file)

        logging.debug({"msg": "draw_rectangle", "pattern_settings": pattern_settings.to_dict()})

        self._patterns.append(pattern)

        return pattern

    def draw_line(self, pattern_settings: FibsemLineSettings):
        """
        Draws a line pattern on the current imaging view of the microscope.

        Args:
            pattern_settings (FibsemLineSettings): A data class object specifying the pattern parameters,
                including the start and end points, and the depth of the pattern.

        Returns:
            LinePattern: A line pattern object, which can be used to configure further properties or to add the
                pattern to the milling list.

        Raises:
            autoscript.exceptions.InvalidArgumentException: if any of the pattern parameters are invalid.
        """
        pattern = self.connection.patterning.create_line(
            start_x=pattern_settings.start_x,
            start_y=pattern_settings.start_y,
            end_x=pattern_settings.end_x,
            end_y=pattern_settings.end_y,
            depth=pattern_settings.depth,
        )
        logging.debug({"msg": "draw_line", "pattern_settings": pattern_settings.to_dict()})
        self._patterns.append(pattern)
        return pattern
    
    def draw_circle(self, pattern_settings: FibsemCircleSettings):
        """
        Draws a circle pattern on the current imaging view of the microscope.

        Args:
            pattern_settings (FibsemCircleSettings): A data class object specifying the pattern parameters,
                including the centre point, radius and depth of the pattern.

        Returns:
            CirclePattern: A circle pattern object, which can be used to configure further properties or to add the
                pattern to the milling list.

        Raises:
            autoscript.exceptions.InvalidArgumentException: if any of the pattern parameters are invalid.
        """

        outer_diameter = 2 * pattern_settings.radius
        inner_diameter = 0
        if  pattern_settings.thickness != 0:       
            inner_diameter = outer_diameter - 2*pattern_settings.thickness

        self.connection.patterning.set_default_application_file("Si")
        pattern = self.connection.patterning.create_circle(
            center_x=pattern_settings.centre_x,
            center_y=pattern_settings.centre_y,
            outer_diameter = outer_diameter,
            inner_diameter = inner_diameter,
            depth=pattern_settings.depth,
        )
        pattern.application_file = "Si"
        pattern.overlap_r = 0.8
        pattern.overlap_t = 0.8
        self.connection.patterning.set_default_application_file(self._default_application_file)

        # set exclusion
        pattern.is_exclusion_zone = pattern_settings.is_exclusion

        logging.debug({"msg": "draw_circle", "pattern_settings": pattern_settings.to_dict()})
        self._patterns.append(pattern)
        return pattern
    
    def draw_bitmap_pattern(
        self,
        pattern_settings: FibsemBitmapSettings,
        path: str,
    ):

        bitmap_pattern = BitmapPatternDefinition.load(path)

        pattern = self.connection.patterning.create_bitmap(
            center_x=pattern_settings.centre_x,
            center_y=pattern_settings.centre_y,
            width=pattern_settings.width,
            height=pattern_settings.height,
            depth=pattern_settings.depth,
            bitmap_pattern_definition=bitmap_pattern,
        )

        logging.debug({"msg": "draw_bitmap_pattern", "pattern_settings": pattern_settings.to_dict(), "path": path})
        self._patterns.append(pattern)
        return pattern

    def get_gis(self, port: str = None):
        use_multichem = self.is_available("gis_multichem")
        
        if use_multichem:
            gis = self.connection.gas.get_multichem()
        else:
            gis = self.connection.gas.get_gis_port(port)
        logging.debug({"msg": "get_gis", "use_multichem": use_multichem, "port": port})
        self.gis = gis
        return self.gis

    def insert_gis(self, insert_position: str = None) -> None:

        if insert_position:
            logging.info(f"Inserting Multichem GIS to {insert_position}")
            self.gis.insert(insert_position)
        else:
            logging.info("Inserting Gas Injection System")
            self.gis.insert()

        logging.debug({"msg": "insert_gis", "insert_position": insert_position})


    def retract_gis(self):
        """Retract the gis"""
        self.gis.retract()
        logging.debug({"msg": "retract_gis", "use_multichem": self.is_available("gis_multichem")})

    def gis_turn_heater_on(self, gas: str = None) -> None:
        """Turn the heater on and wait for it to get to temperature"""
        logging.info(f"Turning on heater for {gas}")
        if gas is not None:
            self.gis.turn_heater_on(gas)
        else:
            self.gis.turn_heater_on()
        
        logging.info("Waiting for heater to get to temperature...")
        time.sleep(3) # we need to wait a bit

        wait_time = 0
        max_wait_time = 15
        target_temp = 300 # validate this somehow?
        while True:
            if gas is not None:
                temp = self.gis.get_temperature(gas) # multi-chem requires gas name
            else:
                temp = self.gis.get_temperature()
            logging.info(f"Waiting for heater: {temp}K, target={target_temp}, wait_time={wait_time}/{max_wait_time} sec")

            if temp >= target_temp:
                break

            time.sleep(1) # wait for the heat

            wait_time += 1
            if wait_time > max_wait_time:
                raise TimeoutError("Gas Injection Failed to heat within time...")
        
        logging.debug({"msg": "gis_turn_heater_on", "temp": temp, "target_temp": target_temp, 
                                "wait_time": wait_time, "max_wait_time": max_wait_time})

        return 


    def cryo_deposition_v2(self, gis_settings: FibsemGasInjectionSettings) -> None:
        """Run non-specific cryo deposition protocol.

        # TODO: universalise this for demo, tescan
        """

        use_multichem = self.is_available("gis_multichem")
        port = gis_settings.port
        gas = gis_settings.gas
        duration = gis_settings.duration
        insert_position = gis_settings.insert_position

        logging.debug({"msg": "cryo_depositon_v2", "settings": gis_settings.to_dict()})
        
        # get gis subsystem
        self.get_gis(port)

        # insert gis / multichem
        logging.info(f"Inserting Gas Injection System at {insert_position}")
        if use_multichem is False:
            insert_position = None
        self.insert_gis(insert_position)

        # turn heater on
        gas = gas if use_multichem else None
        self.gis_turn_heater_on(gas)
        
        # run deposition
        logging.info(f"Running deposition for {duration} seconds")
        self.gis.open()
        time.sleep(duration) 
        # TODO: provide more feedback to user
        self.gis.close()

        # turn off heater
        logging.info(f"Turning off heater for {gas}")
        self.gis.turn_heater_off()

        # retract gis / multichem
        logging.info("Retracting Gas Injection System")
        self.retract_gis()
            
        return
        

    def setup_sputter(self, protocol: dict):
        """
        Set up the sputter coating process on the microscope.

        Args:
            protocol (dict): Dictionary containing the protocol details for sputter coating.

        Returns:
            None

        Raises:
            None

        Notes:
            This function sets up the sputter coating process on the microscope. 
            It sets the active view to the electron beam, clears any existing patterns, and sets the default beam type to the electron beam. 
            It then inserts the multichem and turns on the heater for the specified gas according to the given protocol. 
            This function also waits for 3 seconds to allow the heater to warm up.
        """
        _check_sputter(self.system)
        self.original_active_view = self.connection.imaging.get_active_view()
        self.set_channel(BeamType.ELECTRON)
        self.connection.patterning.clear_patterns()
        self.connection.patterning.set_default_application_file(protocol["application_file"])
        self.connection.patterning.set_default_beam_type(BeamType.ELECTRON.value)
        self.multichem = self.connection.gas.get_multichem()
        self.multichem.insert(protocol["position"])
        self.multichem.turn_heater_on(protocol["gas"])  # "Pt cryo")
        time.sleep(3)
        
        logging.debug({"msg": "setup_sputter", "protocol": protocol})
        

    def draw_sputter_pattern(self, hfw: float, line_pattern_length: float, sputter_time: float):
        """
        Draws a line pattern for sputtering with the given parameters.

        Args:
            hfw (float): The horizontal field width of the electron beam.
            line_pattern_length (float): The length of the line pattern to draw.
            sputter_time (float): The time to sputter the line pattern.

        Returns:
            None

        Notes:
            Sets the horizontal field width of the electron beam to the given value.
            Draws a line pattern for sputtering with the given length and milling depth.
            Sets the sputter time of the line pattern to the given value.

        """
        self.connection.beams.electron_beam.horizontal_field_width.value = hfw
        pattern = self.connection.patterning.create_line(
            -line_pattern_length / 2,  # x_start
            +line_pattern_length,  # y_start
            +line_pattern_length / 2,  # x_end
            +line_pattern_length,  # y_end
            2e-6,
        )  # milling depth
        pattern.time = sputter_time + 0.1
        
        logging.debug({"msg": "draw_sputter_pattern", "hfw": hfw, "line_pattern_length": line_pattern_length, "sputter_time": sputter_time})

    def run_sputter(self, **kwargs):
        """
        Runs the GIS Platinum Sputter.

        Args:
            **kwargs: Optional keyword arguments for the sputter function. The required argument for
        the Thermo version is "sputter_time" (int), which specifies the time to sputter in seconds. 

        Returns:
            None

        Notes:
        - Blanks the electron beam.
        - Starts sputtering with platinum for the specified sputter time, and waits until the sputtering
        is complete before continuing.
        - If the patterning state is not ready, raises a RuntimeError.
        - If the patterning state is running, stops the patterning.
        - If the patterning state is idle, logs a warning message suggesting to adjust the patterning
        line depth.
        """
        _check_sputter(self.system)
        sputter_time = kwargs["sputter_time"]

        self.connection.beams.electron_beam.blank()
        if self.connection.patterning.state == "Idle":
            logging.info("Sputtering with platinum for {} seconds...".format(sputter_time))
            self.connection.patterning.start()  # asynchronous patterning
            time.sleep(sputter_time + 5)
        else:
            raise RuntimeError("Can't sputter platinum, patterning state is not ready.")
        if self.connection.patterning.state == "Running":
            self.connection.patterning.stop()
        else:
            logging.warning("Patterning state is {}".format(self.connection.patterning.state))
            logging.warning("Consider adjusting the patterning line depth.")

    def finish_sputter(self, application_file: str) -> None:
        """
        Finish the sputter process by clearing patterns and resetting beam and imaging settings.

        Args:
            application_file (str): The path to the default application file to use.

        Returns:
            None

        Raises:
            None

        Notes:
            This function finishes the sputter process by clearing any remaining patterns and restoring the beam and imaging settings to their
            original state. It sets the beam current back to imaging current and sets the default beam type to ion beam.
            It also retracts the multichem and logs that the sputtering process has finished.
        """
        _check_sputter(self.system)
        # Clear any remaining patterns
        self.connection.patterning.clear_patterns()

        # Restore beam and imaging settings to their original state
        self.connection.beams.electron_beam.unblank()
        self.connection.patterning.set_default_application_file(application_file)
        self.connection.imaging.set_active_view(self.original_active_view)
        self.connection.patterning.set_default_beam_type(BeamType.ION.value)  # set ion beam
        self.multichem.retract()

        # Log that the sputtering process has finished
        logging.info("Platinum sputtering process completed.")

    def get_available_values(self, key: str, beam_type: Optional[BeamType] = None)-> Tuple:
        """Get a list of available values for a given key.
        Keys: application_file, plasma_gas, current, detector_type, detector_mode
        """

        values = []
        if key == "application_file":
            values = self.connection.patterning.list_all_application_files()

        if beam_type is BeamType.ION and self.system.ion.plasma:
            if key == "plasma_gas":
                values = self.connection.beams.ion_beam.source.plasma_gas.available_values

        if key == "current":
            if beam_type is BeamType.ION and self.is_available("ion_beam"):
                values = self.connection.beams.ion_beam.beam_current.available_values
            elif beam_type is BeamType.ELECTRON and self.is_available("electron_beam"):
                # loop through the beam current range, to match the available choices on microscope
                limits: Limits = self.connection.beams.electron_beam.beam_current.limits
                beam_current = limits.min
                while beam_current <= limits.max:
                    values.append(beam_current)
                    beam_current *= 2.0

        if key == "voltage":
            beam = self._get_beam(beam_type)
            limits: Limits = beam.high_voltage.limits
            # QUERY: match what is displayed on microscope, as list[float], or keep as range?
            # technically we can set any value, but primarily people would use what is on microscope
            # SEM: [1000, 2000, 3000, 5000, 10000, 20000, 30000]
            # FIB: [500, 1000, 2000, 8000, 1600, 30000]
            return (limits.min, limits.max) 
        
        if key == "detector_type":
            values = self.connection.detector.type.available_values
        
        if key == "detector_mode":
            values = self.connection.detector.mode.available_values
        
        if key == "scan_direction":
            TFS_SCAN_DIRECTIONS = [
                "BottomToTop",
                "DynamicAllDirections",
                "DynamicInnerToOuter",
                "DynamicLeftToRight",
                "DynamicTopToBottom",
                "InnerToOuter",
                "LeftToRight",
                "OuterToInner",
                "RightToLeft",
                "TopToBottom",
            ]
            values = TFS_SCAN_DIRECTIONS
        
        if key == "gis_ports":
            if self.is_available("gis"):
                values = self.connection.gas.list_all_gis_ports()
            elif self.is_available("multichem"):
                values = self.connection.gas.list_all_multichem_ports()
            else:
                values = []
                        
        logging.debug({"msg": "get_available_values", "key": key, "values": values})

        return values


    def _get(self, key: str, beam_type: Optional[BeamType] = None) -> Union[int, float, str, list, Point, FibsemStagePosition, FibsemManipulatorPosition, None]:
        """Get a property of the microscope."""
        # TODO: make the list of get and set keys available to the user
        if beam_type is not None:
            beam = self.connection.beams.electron_beam if beam_type == BeamType.ELECTRON else self.connection.beams.ion_beam
            _check_beam(beam_type, self.system)

        if key == "active_view":
            return self.connection.imaging.get_active_view()
        if key == "active_device":
            return self.connection.imaging.get_active_device()

        # beam properties
        if key == "on": 
            return beam.is_on
        if key == "blanked":
            return beam.is_blanked
        if key == "working_distance":
            return beam.working_distance.value
        if key == "current":
            return beam.beam_current.value
        if key == "voltage":
            return beam.high_voltage.value
        if key == "hfw":
            return beam.horizontal_field_width.value
        if key == "dwell_time":
            return beam.scanning.dwell_time.value
        if key == "scan_rotation":
            return beam.scanning.rotation.value
        if key == "voltage_limits":
            return beam.high_voltage.limits
        if key == "voltage_controllable":
            return beam.high_voltage.is_controllable
        if key == "shift": # beam shift
            return Point(beam.beam_shift.value.x, beam.beam_shift.value.y)
        if key == "stigmation": 
            return Point(beam.stigmator.value.x, beam.stigmator.value.y)
        if key == "resolution":
            resolution = beam.scanning.resolution.value
            width, height = int(resolution.split("x")[0]), int(resolution.split("x")[-1])
            return [width, height]

        # system properties
        if key == "eucentric_height":
            if beam_type is BeamType.ELECTRON:
                return self.system.electron.eucentric_height
            elif beam_type is BeamType.ION:
                return self.system.ion.eucentric_height
            else:
                raise ValueError(f"Unknown beam type: {beam_type} for {key}")

        if key == "column_tilt":
            if beam_type is BeamType.ELECTRON:
                return self.system.electron.column_tilt
            elif beam_type is BeamType.ION:
                return self.system.ion.column_tilt
            else:
                raise ValueError(f"Unknown beam type: {beam_type} for {key}")

        # electron beam properties
        if beam_type is BeamType.ELECTRON:
            if key == "angular_correction_angle":
                return beam.angular_correction.angle.value

        # ion beam properties
        if key == "plasma":
            if beam_type is BeamType.ION:
                return self.system.ion.plasma
            else:
                return False

        if key == "plasma_gas":
            if beam_type is BeamType.ION and self.system.ion.plasma:
                return beam.source.plasma_gas.value # might need to check if this is available?
            else:
                return None

        # stage properties
        if key == "stage_position":
            _check_stage(self.system)

            # get stage position in raw coordinates 
            self.stage.set_default_coordinate_system(self._default_stage_coordinate_system) # TODO: remove this once testing is done
            stage_position = FibsemStagePosition.from_autoscript_position(self.stage.current_position)
            return stage_position
        
        if key == "stage_homed":
            _check_stage(self.system)
            return self.stage.is_homed
        if key == "stage_linked":
            _check_stage(self.system)
            return self.stage.is_linked

        # chamber properties
        if key == "chamber_state":
            return self.connection.vacuum.chamber_state
        
        if key == "chamber_pressure":
            return self.connection.vacuum.chamber_pressure.value

        # detector mode and type
        if key in ["detector_mode", "detector_type", "detector_brightness", "detector_contrast"]:
            
            # set beam active view and device
            self.set_channel(beam_type)

            if key == "detector_type":
                return self.connection.detector.type.value
            if key == "detector_mode":
                return self.connection.detector.mode.value
            if key == "detector_brightness":
                return self.connection.detector.brightness.value
            if key == "detector_contrast":
                return self.connection.detector.contrast.value

        # manipulator properties
        if key == "manipulator_position":
            _check_manipulator(self.system)
            position = self.connection.specimen.manipulator.current_position   
            return FibsemManipulatorPosition.from_autoscript_position(position)
        if key == "manipulator_state":
            _check_manipulator(self.system)
            state = self.connection.specimen.manipulator.state                 
            return True if state == ManipulatorState.INSERTED else False

        # manufacturer properties
        if key == "manufacturer":
            return self.system.info.manufacturer
        if key == "model":
            return self.system.info.model
        if key == "serial_number":
            return self.system.info.serial_number
        if key == "software_version":
            return self.system.info.software_version
        if key == "hardware_version":
            return self.system.info.hardware_version
        

            
        # logging.warning(f"Unknown key: {key} ({beam_type})")
        return None    

    def _set(self, key: str, value: Union[str, int, float, BeamType, Point, FibsemRectangle], beam_type: Optional[BeamType] = None) -> None:
        """Set a property of the microscope."""
        # required for setting shift, stigmation
        from autoscript_sdb_microscope_client.structures import Point as ThermoPoint

        # get beam
        if beam_type is not None:
            beam = self.connection.beams.electron_beam if beam_type == BeamType.ELECTRON else self.connection.beams.ion_beam
            _check_beam(beam_type, self.system)

        if key == "active_view":
            self.connection.imaging.set_active_view(value.value)  # the beam type is the active view (in ui)
            return
        if key == "active_device":
            self.connection.imaging.set_active_device(value.value)
            return

        # beam properties
        if key == "working_distance":
            beam.working_distance.value = value
            logging.info(f"{beam_type.name} working distance set to {value} m.")
            return 
        if key == "current":
            beam.beam_current.value = value
            logging.info(f"{beam_type.name} current set to {value} A.")
            return
        if key == "voltage":
            beam.high_voltage.value = value
            logging.info(f"{beam_type.name} voltage set to {value} V.")
            return
        if key == "hfw":
            limits = beam.horizontal_field_width.limits
            value = np.clip(value, limits.min, limits.max-10e-6)
            beam.horizontal_field_width.value = value
            logging.info(f"{beam_type.name} HFW set to {value} m.")
            return 
        if key == "dwell_time":
            beam.scanning.dwell_time.value = value
            logging.info(f"{beam_type.name} dwell time set to {value} s.")
            return
        if key == "scan_rotation":
            beam.scanning.rotation.value = value
            logging.info(f"{beam_type.name} scan rotation set to {value} radians.")
            return
        if key == "shift":
            beam.beam_shift.value = ThermoPoint(value.x, value.y) # TODO: resolve this coordinate system
            logging.info(f"{beam_type.name} shift set to {value}.")
            return
        if key == "stigmation":
            beam.stigmator.value = ThermoPoint(value.x, value.y)
            logging.info(f"{beam_type.name} stigmation set to {value}.")
            return

        if key == "resolution":
            resolution = f"{value[0]}x{value[1]}"  # WidthxHeight e.g. 1536x1024
            beam.scanning.resolution.value = resolution
            return 

        # scanning modes
        if key == "reduced_area":
            beam.scanning.mode.set_reduced_area(left=value.left, 
                                                top=value.top, 
                                                width=value.width, 
                                                height=value.height)
            return

        if key == "spot_mode":
            # value: Point, image pixels
            beam.scanning.mode.set_spot(x=value.x, y=value.y)
            return

        if key == "full_frame":
            beam.scanning.mode.set_full_frame()
            return

        # beam control
        if key == "on":
            _check_beam(beam_type, self.system)
            beam.turn_on() if value else beam.turn_off()
            logging.info(f"{beam_type.name} beam turned {'on' if value else 'off'}.")
            return
        if key == "blanked":
            _check_beam(beam_type, self.system)
            beam.blank() if value else beam.unblank()
            logging.info(f"{beam_type.name} beam {'blanked' if value else 'unblanked'}.")
            return

        # detector properties
        if key in ["detector_mode", "detector_type", "detector_brightness", "detector_contrast"]:
            self.set_channel(beam_type)

            if key == "detector_mode":
                if value in self.connection.detector.mode.available_values:
                    self.connection.detector.mode.value = value
                    logging.info(f"Detector mode set to {value}.")
                else:
                    logging.warning(f"Detector mode {value} not available.")
                return
            if key == "detector_type":
                if value in self.connection.detector.type.available_values:
                    self.connection.detector.type.value = value
                    logging.info(f"Detector type set to {value}.")
                else:
                    logging.warning(f"Detector type {value} not available.")
                return
            if key == "detector_brightness":
                if 0 < value <= 1 :
                    self.connection.detector.brightness.value = value
                    logging.info(f"Detector brightness set to {value}.")
                else:
                    logging.warning(f"Detector brightness {value} not available, must be between 0 and 1.")
                return
            if key == "detector_contrast":
                if 0 < value <= 1 :
                    self.connection.detector.contrast.value = value
                    logging.info(f"Detector contrast set to {value}.")
                else:
                    logging.warning(f"Detector contrast {value} not available, mut be between 0 and 1.")
                return

        # system properties
        if key == "beam_enabled":
            if beam_type is BeamType.ELECTRON:
                self.system.electron.beam.enabled = value
                return 
            elif beam_type is BeamType.ION:
                self.system.ion.beam.enabled = value
                return
            else:
                raise ValueError(f"Unknown beam type: {beam_type} for {key}")
            return

        if key == "eucentric_height":
            if beam_type is BeamType.ELECTRON:
                self.system.electron.eucentric_height = value
                return
            elif beam_type is BeamType.ION:
                self.system.ion.eucentric_height = value
                return 
            else:
                raise ValueError(f"Unknown beam type: {beam_type} for {key}")

        if key =="column_tilt":
            if beam_type is BeamType.ELECTRON:
                self.system.electron.column_tilt = value
                return
            elif beam_type is BeamType.ION:
                self.system.ion.column_tilt = value
                return 
            else:
                raise ValueError(f"Unknown beam type: {beam_type} for {key}")

        # ion beam properties
        if key == "plasma":
            if beam_type is BeamType.ION:
                self.system.ion.plasma = value
                return

        # electron beam properties
        if beam_type is BeamType.ELECTRON:
            if key == "angular_correction_angle":
                beam.angular_correction.angle.value = value
                logging.info(f"Angular correction angle set to {value} radians.")
                return

            if key == "angular_correction_tilt_correction":
                beam.angular_correction.tilt_correction.turn_on() if value else beam.angular_correction.tilt_correction.turn_off()
                return
    
        # ion beam properties
        if beam_type is BeamType.ION:
            if key == "plasma_gas":
                if not self.system.ion.plasma:
                    logging.debug("Plasma gas cannot be set on this microscope.")
                    return
                if not self.check_available_values("plasma_gas", [value], beam_type):
                    logging.warning(f"Plasma gas {value} not available. Available values: {self.get_available_values('plasma_gas', beam_type)}")
                
                logging.info(f"Setting plasma gas to {value}... this may take some time...")
                beam.source.plasma_gas.value = value
                logging.info(f"Plasma gas set to {value}.")

                return

        # stage properties
        if key == "stage_home":
            _check_stage(self.system)
            logging.info("Homing stage...")
            self.stage.home()
            logging.info("Stage homed.")
            return

        if key == "stage_link":
            _check_stage(self.system)
            
            if self.stage_is_compustage:
                logging.debug("Compustage does not support linking.")
                return

            logging.info("Linking stage...")
            self.stage.link() if value else self.stage.unlink()
            logging.info(f"Stage {'linked' if value else 'unlinked'}.")    
            return

        # chamber properties
        if key == "pump_chamber":
            if value:
                logging.info("Pumping chamber...")
                self.connection.vacuum.pump()
                logging.info("Chamber pumped.") 
                return
            else:
                logging.warning(f"Invalid value for pump_chamber: {value}.")
                return

        if key == "vent_chamber":
            if value:
                logging.info("Venting chamber...")
                self.connection.vacuum.vent()
                logging.info("Chamber vented.") 
                return
            else:
                logging.warning(f"Invalid value for vent_chamber: {value}.")
                return

        # patterning
        if key == "patterning_mode":
            if value in ["Serial", "Parallel"]:
                self.connection.patterning.mode = value
                logging.info(f"Patterning mode set to {value}.")
                return

        logging.warning(f"Unknown key: {key} ({beam_type})")

        return

    def check_available_values(self, key:str, values: list, beam_type: Optional[BeamType] = None) -> bool:
        """Check if the given values are available for the given key."""

        available_values = self.get_available_values(key, beam_type)

        if available_values is None:
            return False

        for value in values:
            if value not in available_values:
                return False

            if isinstance(value, float):
                if value < min(available_values) or value > max(available_values):
                    return False
        return True

    def _get_beam(self, beam_type: BeamType) -> Union['ElectronBeam', 'IonBeam']:
        """Get the beam connection api for the given beam type.
        Args:
            beam_type (BeamType): The type of beam to get (ELECTRON or ION).
        Returns:
            Union['ElectronBeam', 'IonBeam']: The autoscript beam connection object for the given beam type."""
        if beam_type is BeamType.ELECTRON:
            return self.connection.beams.electron_beam
        elif beam_type is BeamType.ION:
            return self.connection.beams.ion_beam
        else:
            raise ValueError(f"Unknown beam type: {beam_type}")

    def _get_compucentric_rotation_offset(self) -> FibsemStagePosition:
        """Get the difference between the stage position in specimen coordinates and raw coordinates."""
        # no offset for compustage
        if self.stage_is_compustage:
            return FibsemStagePosition(x=0, y=0)

        # get stage position in speciemn coordinates 
        self.stage.set_default_coordinate_system(CoordinateSystem.SPECIMEN)
        specimen_stage_position = FibsemStagePosition.from_autoscript_position(self.stage.current_position)

        # get stage position in raw coordinates 
        self.stage.set_default_coordinate_system(CoordinateSystem.RAW)
        raw_stage_position = FibsemStagePosition.from_autoscript_position(self.stage.current_position)

        # calculate the offset
        offset = specimen_stage_position - raw_stage_position # XY only

        # restore stage coordinate system
        self.stage.set_default_coordinate_system(self._default_stage_coordinate_system)

        return offset


######################################## Helper functions ########################################

# TODO: remove these, and use integrated class checks
def _check_beam(beam_type: BeamType, settings: SystemSettings):
    """
    Checks if beam is available.
    """
    if beam_type == BeamType.ELECTRON and settings.electron.enabled == False:
        warnings.warn("The microscope does not have an electron beam.")
    if beam_type == BeamType.ION and settings.ion.enabled  == False:
        warnings.warn("The microscope does not have an ion beam.")

def _check_stage(settings, rotation: bool = False, tilt: bool = False):
    """
    Checks if the stage is fully movable.
    """
    if settings.stage.enabled == False:
        warnings.warn("The microscope does not have a moving stage.")
    if settings.stage.rotation == False and rotation == True:
        warnings.warn("The microscope stage does not rotate.")
    if settings.stage.tilt == False and tilt == True:
        warnings.warn("The microscope stage does not tilt.")

def _check_manipulator(settings, rotation: bool = False, tilt: bool = False):
    """
    Checks if the needle is available.
    """
    if settings.manipulator.enabled == False:
        warnings.warn("The microscope does not have a needle.")
    if settings.manipulator.rotation == False and rotation == True:
        warnings.warn("The microscope needle does not rotate.")
    if settings.manipulator.tilt == False and tilt == True:
        warnings.warn("The microscope needle does not tilt.")

def _check_sputter(settings: SystemSettings):
    """
    Checks if the sputter is available.
    """
    if settings.gis.enabled == False:
        warnings.warn("The microscope does not have a GIS system.")
    if settings.gis.multichem == False:
        warnings.warn("The microscope does not have a multichem system.")
    
def _check_stage_movement(settings: SystemSettings, position: FibsemStagePosition):
    req_rotation = position.r is not None 
    req_tilt = position.t is not None
    _check_stage(settings, rotation=req_rotation, tilt=req_tilt)    

def _check_manipulator_movement(settings: SystemSettings, position: FibsemManipulatorPosition):
    req_rotation = position.r is not None
    req_tilt = position.t is not None

    _check_manipulator(settings, rotation=req_rotation, tilt=req_tilt)<|MERGE_RESOLUTION|>--- conflicted
+++ resolved
@@ -2005,10 +2005,7 @@
         is_sem_tilt = np.isclose(stage_tilt, sem.t, atol=0.1)
         is_fib_tilt = np.isclose(stage_tilt, fib.t, atol=0.1)
         is_milling_tilt = np.radians(-45) < stage_tilt  < sem.t
-<<<<<<< HEAD
         is_fm_tilt = np.isclose(stage_tilt, fm.t, atol=0.1)
-=======
->>>>>>> 66dbaab6
 
         if is_sem_rotation and is_sem_tilt:
             return "SEM"
