import logging
from copy import deepcopy
from pathlib import Path
from typing import Any, Dict, List, Optional, Tuple

import napari
import napari.utils.notifications
import numpy as np
from napari.layers import Image as NapariImageLayer
from napari.layers import Layer as NapariLayer
from napari.layers import Points as NapariPointsLayer
from napari.qt.threading import thread_worker
from napari.utils.events import Event as NapariEvent
from PyQt5.QtCore import pyqtSignal
from PyQt5.QtWidgets import QMainWindow, QWidget
from scipy.ndimage import median_filter

from fibsem import config as cfg
from fibsem import constants, conversions
from fibsem.applications.autolamella.protocol.validation import (
    MILL_ROUGH_KEY,
    TRENCH_KEY,
)
from fibsem.applications.autolamella.structures import AutoLamellaProtocol, Lamella
from fibsem.imaging import tiled
from fibsem.microscope import FibsemMicroscope
from fibsem.milling import FibsemMillingStage
from fibsem.structures import (
    BeamType,
    FibsemImage,
    FibsemStagePosition,
    ImageSettings,
    Point,
)
from fibsem.ui import FibsemImageSettingsWidget, FibsemMovementWidget, stylesheets
from fibsem.ui import utils as ui_utils
from fibsem.ui.napari.patterns import (
    draw_milling_patterns_in_napari,
    remove_all_napari_shapes_layers,
)
from fibsem.ui.napari.properties import (
    CORRELATION_IMAGE_LAYER_PROPERTIES,
    GRIDBAR_IMAGE_LAYER_PROPERTIES,
    OVERVIEW_IMAGE_LAYER_PROPERTIES,
)
from fibsem.ui.napari.utilities import (
    draw_positions_in_napari,
    is_inside_image_bounds,
    update_text_overlay,
)
from fibsem.ui.qtdesigner_files import FibsemMinimapWidget as FibsemMinimapWidgetUI

COLOURS = CORRELATION_IMAGE_LAYER_PROPERTIES["colours"]

TILE_COUNTS = [f"{i}x{i}" for i in range(1, 8)]
DEFAULT_TILE_COUNT = TILE_COUNTS[2] # 3x3 grid
DEFAULT_FOV = 500 # um
DEFAULT_DWELL_TIME = 1.0 # us

def generate_gridbar_image(shape: Tuple[int, int], pixelsize: float, spacing: float, width: float) -> FibsemImage:
    """Generate an synthetic image of cryo gridbars."""
    arr = np.zeros(shape=shape, dtype=np.uint8)

    # create grid, grid bars thickness = 10px
    thickness_px = int(width / pixelsize)
    spacing_px = int(spacing / pixelsize)
    for i in range(0, arr.shape[0], spacing_px):
        arr[i:i+thickness_px, :] = 255
        arr[:, i:i+thickness_px] = 255

    # TODO: add metadata
    return FibsemImage(data=arr)

def _get_total_fov(tile_count: int, fov: float) -> float:
    """Calculate the total field of view for the tile collection."""
    return tile_count * fov

# TODO: migrate to properly scaled infinite canvas
# TODO: allow acquiring multiple overview images
# TODO: show stage orientation
class FibsemMinimapWidget(FibsemMinimapWidgetUI.Ui_MainWindow, QMainWindow):
    stage_position_added_signal = pyqtSignal(FibsemStagePosition)
    stage_position_updated_signal = pyqtSignal(FibsemStagePosition)
    stage_position_removed_signal = pyqtSignal(FibsemStagePosition)
    tile_acquisition_progress_signal = pyqtSignal(dict)

    def __init__(
        self,
        viewer: napari.Viewer,
        parent: QWidget,
    ):
        super().__init__(parent=parent)
        self.setupUi(self)
        self.parent = parent

        self.microscope: FibsemMicroscope = self.parent.microscope
        self.protocol: Optional['AutoLamellaProtocol'] = None
        if hasattr(self.parent, "protocol"):
            self.protocol = deepcopy(self.parent.protocol)
        self.movement_widget: FibsemMovementWidget = self.parent.movement_widget
        self.image_widget: FibsemImageSettingsWidget = self.parent.image_widget

        self.viewer = viewer
        self.viewer.window._qt_viewer.dockLayerList.setVisible(False)
        self.viewer.window._qt_viewer.dockLayerControls.setVisible(False)

        self.image: Optional[FibsemImage] = None
        self.image_layer: Optional[NapariImageLayer]  = None
        self.position_layer: Optional[NapariPointsLayer] = None
        self.correlation_image_layers: List[str] = []
        self.milling_pattern_layers: List[str] = []

        self.positions: List[FibsemStagePosition] = []
        self.correlation_mode_enabled: bool = False

        self.ADDING_POSITION: bool = False
        self.STOP_ACQUISITION: bool = False

        self.setup_connections()
        update_text_overlay(self.viewer, self.microscope)

    def setup_connections(self):
        
        # acquisition buttons
        self.pushButton_run_tile_collection.clicked.connect(self.run_tile_collection)
        self.pushButton_cancel_acquisition.clicked.connect(self.cancel_acquisition)
        self.actionLoad_Image.triggered.connect(self.load_image)
        
        self.comboBox_tile_beam_type.addItems([beam_type.name for beam_type in BeamType])
        self.lineEdit_tile_path.setText(str(self.image_widget.image_settings.path)) # set default path
        self.doubleSpinBox_tile_fov.setValue(DEFAULT_FOV)
        self.doubleSpinBox_tile_dwell_time.setValue(DEFAULT_DWELL_TIME)
        self.comboBox_tile_resolution.addItems(cfg.SQUARE_RESOLUTIONS)
        self.comboBox_tile_resolution.setCurrentText(cfg.DEFAULT_SQUARE_RESOLUTION)
        self.comboBox_tile_count.addItems(TILE_COUNTS)
        self.comboBox_tile_count.setCurrentText(DEFAULT_TILE_COUNT)
        self.comboBox_tile_count.currentIndexChanged.connect(self.update_imaging_display)
        self.doubleSpinBox_tile_fov.valueChanged.connect(self.update_imaging_display)
        self.update_imaging_display() # update the total fov

        # TODO: connect event to calculate total fov and time, tile_count * fov
        # TODO: calculate estimate time for acquisition

        # position buttons
        self.pushButton_move_to_position.clicked.connect(self.move_to_position_pressed)
        self.comboBox_tile_position.currentIndexChanged.connect(self.update_current_selected_position)
        self.pushButton_remove_position.clicked.connect(self.remove_selected_position_pressed)

        # disable updating position name:
        self.label_position_name.setVisible(False)
        self.lineEdit_tile_position_name.setVisible(False)
        self.pushButton_update_position.setVisible(False)

        # signals
        self.tile_acquisition_progress_signal.connect(self.handle_tile_acquisition_progress)

        # refresh stage position ui, when added, updated or removed
        self.stage_position_added_signal.connect(self.handle_stage_position_signals)
        self.stage_position_updated_signal.connect(self.handle_stage_position_signals)
        self.stage_position_removed_signal.connect(self.handle_stage_position_signals)

        # update the positions from the parent
        if hasattr(self.parent, "sync_positions_to_minimap_signal"):
            self.parent.sync_positions_to_minimap_signal.connect(self.update_positions_from_parent)

        if hasattr(self.parent, "lamella_created_signal"):
            self.parent.lamella_created_signal.connect(self.update_from_created_lamella)

        # handle movement progress
        self.movement_widget.movement_progress_signal.connect(self.handle_movement_progress)

        # pattern overlay
        AVAILABLE_MILLING_PATTERNS = []
        if self.protocol is not None:
            AVAILABLE_MILLING_PATTERNS = [k for k in self.protocol.milling.keys()]
            self.comboBox_pattern_overlay.addItems(AVAILABLE_MILLING_PATTERNS)
            if TRENCH_KEY in AVAILABLE_MILLING_PATTERNS:
                self.comboBox_pattern_overlay.setCurrentText(TRENCH_KEY)
            elif MILL_ROUGH_KEY in AVAILABLE_MILLING_PATTERNS:
                self.comboBox_pattern_overlay.setCurrentText(MILL_ROUGH_KEY)
            self.comboBox_pattern_overlay.currentIndexChanged.connect(self.redraw_pattern_overlay)
            self.checkBox_pattern_overlay.stateChanged.connect(self.redraw_pattern_overlay)

        if not AVAILABLE_MILLING_PATTERNS:
            self.checkBox_pattern_overlay.setEnabled(False)
            self.comboBox_pattern_overlay.setToolTip("No milling patterns available.")

        # correlation
        self.actionLoad_Correlation_Image.triggered.connect(self.load_image)
        self.comboBox_correlation_selected_layer.currentIndexChanged.connect(self.update_correlation_ui)
        self.pushButton_enable_correlation.clicked.connect(self._toggle_correlation_mode)
        self.viewer.bind_key("C", self._toggle_correlation_mode)
        self.pushButton_enable_correlation.setEnabled(False) # disabled until correlation images added

        # gridbar controls
        self.groupBox_correlation.setEnabled(True) # only grid-bar overlay enabled
        self.checkBox_gridbar.setEnabled(True)
        self.checkBox_gridbar.stateChanged.connect(self.toggle_gridbar_display)
        self.label_gb_spacing.setVisible(False)
        self.label_gb_width.setVisible(False)
        self.doubleSpinBox_gb_spacing.setVisible(False)
        self.doubleSpinBox_gb_width.setVisible(False)
        self.doubleSpinBox_gb_spacing.setValue(GRIDBAR_IMAGE_LAYER_PROPERTIES["spacing"])
        self.doubleSpinBox_gb_width.setValue(GRIDBAR_IMAGE_LAYER_PROPERTIES["width"])
        self.doubleSpinBox_gb_spacing.setKeyboardTracking(False)
        self.doubleSpinBox_gb_width.setKeyboardTracking(False)
        self.doubleSpinBox_gb_spacing.valueChanged.connect(self.update_gridbar_layer)
        self.doubleSpinBox_gb_width.valueChanged.connect(self.update_gridbar_layer)
        self.groupBox_correlation.setToolTip("Correlation Controls are disabled until an image is acquired or loaded.")

        # set styles
        self.pushButton_update_position.setStyleSheet(stylesheets.BLUE_PUSHBUTTON_STYLE)
        self.pushButton_run_tile_collection.setStyleSheet(stylesheets.GREEN_PUSHBUTTON_STYLE)
        self.pushButton_cancel_acquisition.setStyleSheet(stylesheets.RED_PUSHBUTTON_STYLE)
        self.progressBar_acquisition.setStyleSheet(stylesheets.PROGRESS_BAR_GREEN_STYLE)
        self.pushButton_remove_position.setStyleSheet(stylesheets.RED_PUSHBUTTON_STYLE)
        self.pushButton_move_to_position.setStyleSheet(stylesheets.BLUE_PUSHBUTTON_STYLE)
        self.pushButton_enable_correlation.setStyleSheet(stylesheets.BLUE_PUSHBUTTON_STYLE)

        self.update_positions_combobox()
        self.toggle_interaction(enable=True)

    def update_positions_from_parent(self, positions):
        # TODO: support proper shared data model
        if positions is not None:
            self.positions = positions

        if not self.ADDING_POSITION:
            self.update_positions_combobox()
            self.update_viewer()

    def update_from_created_lamella(self, lamella: 'Lamella') -> None:
        """Update the latest position name from the created lamella (via AutoLamella)."""
        self.positions[-1].name = lamella.name
        self.update_viewer()
        self.update_positions_from_parent(None)

    def get_imaging_parameters(self) -> Dict[str, Any]:
        """Get the imaging parameters from the UI."""
        return {
            "fov": self.doubleSpinBox_tile_fov.value() * constants.MICRO_TO_SI,
            "resolution": list(map(int, self.comboBox_tile_resolution.currentText().split("x"))),
            "tile_count": list(self.comboBox_tile_count.currentText().split("x")),
            "dwell_time": self.doubleSpinBox_tile_dwell_time.value() * constants.MICRO_TO_SI,
            "beam_type": BeamType[self.comboBox_tile_beam_type.currentText()],
            "cryo": self.checkBox_tile_autogamma.isChecked(),
            "autocontrast": self.checkBox_tile_autogamma.isChecked(),
            "path": self.lineEdit_tile_path.text(),
            "filename": self.lineEdit_tile_filename.text(),
        }

    def update_imaging_display(self):
        """Update the imaging parameters based on the field of view and tile count."""
        # update imaging parameters based on fov and tile count
        imaging_params = self.get_imaging_parameters()
        fov = imaging_params["fov"] 
        tile_count = int(imaging_params["tile_count"][0])
        total_fov = int(_get_total_fov(tile_count, fov) * 1e6) # um
        self.label_tile_total_fov.setText(f"Total Field of View: {total_fov} um")
   
    def run_tile_collection(self):
        """Run the tiled acquisition."""
        logging.info("running tile collection")

        imaging_params = self.get_imaging_parameters()
        fov = imaging_params["fov"] 
        resolution = imaging_params["resolution"]
        dwell_time = imaging_params["dwell_time"]
        beam_type = imaging_params["beam_type"]
        cryo = imaging_params["cryo"]
        autocontrast = imaging_params["autocontrast"]
        path = imaging_params["path"]
        filename = imaging_params["filename"]
        tile_count = int(imaging_params["tile_count"][0])

        image_settings = ImageSettings(
            hfw = fov,
            resolution = resolution,
            dwell_time = dwell_time,
            beam_type = beam_type,
            autocontrast = autocontrast,
            save = True,
            path = path,
            filename = filename,
        )
        total_fov = _get_total_fov(tile_count, fov)

        # TODO: support overlap, better stitching (non-existent)
        if image_settings.filename == "":
            napari.utils.notifications.show_error("Please enter a filename for the image")
            return

        # ui feedback
        self.toggle_interaction(enable=False)

        self.STOP_ACQUISITION = False
        worker = self.run_tile_collection_thread(
            microscope=self.microscope, image_settings=image_settings, 
            grid_size=total_fov,
            tile_size=fov, 
            overlap=0, 
            cryo=cryo)

        worker.finished.connect(self.tile_collection_finished)
        worker.errored.connect(self.tile_collection_errored)
        worker.start()


    def tile_collection_finished(self):
        napari.utils.notifications.show_info("Tile collection finished.")
        self.update_viewer(self.image)
        self.toggle_interaction(enable=True)
        self.STOP_ACQUISITION = False

    def tile_collection_errored(self):
        logging.error("Tile collection errored.")
        self.STOP_ACQUISITION = False
        # TODO: handle when acquisition is cancelled halfway, clear viewer, etc

    @thread_worker
    def run_tile_collection_thread(
        self,
        microscope: FibsemMicroscope,
        image_settings: ImageSettings,
        grid_size: float,
        tile_size: float,
        overlap: float = 0,
        cryo: bool = True,
    ):
        """Threaded worker for tiled acquisition and stitching."""
        try:
            self.image = tiled.tiled_image_acquisition_and_stitch(
                microscope=microscope,
                image_settings=image_settings,
                grid_size=grid_size,
                tile_size=tile_size,
                overlap=overlap,
                cryo=cryo,
                parent_ui=self,
            )
        except Exception as e:
            # TODO: specify the error, user cancelled, or error in acquisition
            logging.error(f"Error in tile collection: {e}")

    def handle_tile_acquisition_progress(self, ddict: dict) -> None:
        """Callback for handling the tile acquisition progress."""

        msg = f"{ddict['msg']} ({ddict['counter']}/{ddict['total']})"
        logging.info(msg)
        napari.utils.notifications.show_info(msg)

        # progress bar
        count, total = ddict["counter"], ddict["total"]
        self.progressBar_acquisition.setMaximum(100)
        self.progressBar_acquisition.setValue(int(count/total*100))

        image = ddict.get("image", None)
        if image is not None:
            self.update_viewer(FibsemImage(data=image), tmp=True) # TODO: this gets too slow when there are lots of tiles, update only the new tile

    def cancel_acquisition(self):
        """Cancel the tiled acquisition."""
        logging.info("Cancelling acquisition...")
        self.STOP_ACQUISITION: bool = True

    def toggle_gridbar_display(self):
        """Toggle the display of the synthetic grid bar overlay."""
        show_gridbar = self.checkBox_gridbar.isChecked()
        self.label_gb_spacing.setVisible(show_gridbar)
        self.label_gb_width.setVisible(show_gridbar)
        self.doubleSpinBox_gb_spacing.setVisible(show_gridbar)
        self.doubleSpinBox_gb_width.setVisible(show_gridbar)

        if show_gridbar:
            self.update_gridbar_layer()
        else:
            layer_name = GRIDBAR_IMAGE_LAYER_PROPERTIES["name"]
            if layer_name in self.viewer.layers:
                self.correlation_image_layers.remove(layer_name)
                self.viewer.layers.remove(layer_name)

            self.comboBox_correlation_selected_layer.currentIndexChanged.disconnect()
            self.comboBox_correlation_selected_layer.clear()
            self.comboBox_correlation_selected_layer.addItems([layer.name for layer in self.viewer.layers if "correlation-image" in layer.name ])
            self.comboBox_correlation_selected_layer.currentIndexChanged.connect(self.update_correlation_ui)
            # if no correlation layers left, disable enable correlation
            if len(self.comboBox_correlation_selected_layer) == 0:
                self.pushButton_enable_correlation.setEnabled(False)

    def update_gridbar_layer(self):
        """Update the synthetic grid bar overlay."""
        # update gridbars image
        spacing = self.doubleSpinBox_gb_spacing.value() * constants.MICRO_TO_SI
        width = self.doubleSpinBox_gb_width.value() * constants.MICRO_TO_SI
        gridbars_image = generate_gridbar_image(shape=self.image.data.shape, 
                                                pixelsize=self.image.metadata.pixel_size.x, 
                                                spacing=spacing, width=width)

        # update gridbar layer
        gridbar_layer = GRIDBAR_IMAGE_LAYER_PROPERTIES["name"]
        if gridbar_layer in self.viewer.layers:
            self.viewer.layers[gridbar_layer].data = gridbars_image.data
        else:
            self.add_correlation_image(gridbars_image, is_gridbar=True)

    def toggle_interaction(self, enable: bool = True):
        """Toggle the interactivity of the UI elements."""
        self.pushButton_run_tile_collection.setEnabled(enable)
        self.pushButton_cancel_acquisition.setVisible(not enable)
        self.progressBar_acquisition.setVisible(not enable)
        # reset progress bar
        self.progressBar_acquisition.setValue(0)

        if enable:
            self.pushButton_run_tile_collection.setStyleSheet(stylesheets.GREEN_PUSHBUTTON_STYLE)
            self.pushButton_run_tile_collection.setText("Run Tile Collection")
        else:
            self.pushButton_run_tile_collection.setStyleSheet(stylesheets.ORANGE_PUSHBUTTON_STYLE)
            self.pushButton_run_tile_collection.setText("Running Tile Collection...")

        if self.image is None:
            self.label_instructions.setText("Please take or load an overview image...")

    def load_image(self):
        """Ask the user to select a file to load an image as overview or correlation image."""
        is_correlation = self.sender() == self.actionLoad_Correlation_Image

        filename = ui_utils.open_existing_file_dialog(
            msg="Select image to load", 
            path=Path(self.lineEdit_tile_path.text()), 
            _filter="Image Files (*.tif *.tiff)", 
            parent=self)

        if filename == "":
            napari.utils.notifications.show_error("No file selected..")
            return

        # load the image
        image = FibsemImage.load(filename)
        
        if is_correlation:
            self.add_correlation_image(image)
        else:
            self.update_viewer(image)

    def update_viewer(self, image: Optional[FibsemImage] = None, tmp: bool = False):
        """Update the viewer with the image and positions."""
        if image is not None:

            if not tmp:
                self.image = image

            # apply a median filter to the image
            arr = median_filter(image.data, size=OVERVIEW_IMAGE_LAYER_PROPERTIES["median_filter_size"])

            try:
                self.image_layer.data = arr
            except Exception as e:
                self.image_layer = self.viewer.add_image(arr, 
                                                         name=OVERVIEW_IMAGE_LAYER_PROPERTIES["name"],
                                                         colormap=OVERVIEW_IMAGE_LAYER_PROPERTIES["colormap"],
                                                         blending=OVERVIEW_IMAGE_LAYER_PROPERTIES["blending"])  # type: ignore

            if tmp:
                return # don't update the rest of the UI, we are just updating the image

            self.image_layer.mouse_drag_callbacks.clear()
            self.image_layer.mouse_double_click_callbacks.clear()
            self.image_layer.mouse_drag_callbacks.append(self.on_single_click)
            self.image_layer.mouse_double_click_callbacks.append(self.on_double_click)

            # NOTE: how to do respace scaling, convert to infinite canvas
            # px = self.image.metadata.pixel_size.x
            # self.image_layer.scale = [px*constants.SI_TO_MICRO, px*constants.SI_TO_MICRO]
            # self.viewer.scale_bar.visible = True
            # self.viewer.scale_bar.unit = "um"

        if self.image:
            self.draw_current_stage_position()  # draw the current stage position on the image
            self.draw_stage_positions()         # draw the reprojected positions on the image
            self.label_instructions.setText("Alt+Click to Add a position, Shift+Click to Update a position \nor Double Click to Move the Stage...")
        update_text_overlay(self.viewer, self.microscope)
        self.set_active_layer_for_movement()

    def get_coordinate_in_microscope_coordinates(self, layer: NapariLayer, event: NapariEvent) -> Tuple[np.ndarray, Point]:
        """Validate if event position is inside image, and convert to microscope coords
        Args:
            layer (NapariLayer): The image layer.
            event (Event): The event object.
        Returns:
            Tuple[np.ndarray, Point]: The coordinates in image and microscope image coordinates.
        """
        if self.image is None:
            raise ValueError("No image loaded. Please load an image first.")

        # get coords in image coordinates (adjusts for translation, etc)
        coords = layer.world_to_data(event.position)

        # check if clicked point is inside image
        if not is_inside_image_bounds(coords=coords, shape=self.image.data.shape):
            napari.utils.notifications.show_warning(
                "Clicked outside image dimensions. Please click inside the image to move."
            )
            return False, False

        point = conversions.image_to_microscope_image_coordinates(
            coord=Point(x=coords[1], y=coords[0]), 
            image=self.image.data, 
            pixelsize=self.image.metadata.pixel_size.x,
        )

        return coords, point

    def on_single_click(self, layer: NapariImageLayer, event: NapariEvent) -> None:
        """Callback for single click on the image layer. 
        Supports adding and updating positions with Shift and Alt modifiers.
        Args:
            layer: The image layer.
            event: The event object.
        """

        UPDATE_POSITION: bool = "Shift" in event.modifiers
        ADD_NEW_POSITION: bool = "Alt" in event.modifiers
        
        # left click + (alt or shift)
        if event.button != 1 or not (ADD_NEW_POSITION or UPDATE_POSITION):
            return 
        
        coords, point = self.get_coordinate_in_microscope_coordinates(layer, event)

        if point is False: # clicked outside image
            return

        if self.image is None or self.image.metadata is None:
            return

        # get the stage position (xyzrt) based on the clicked point and projection
        stage_position = self.microscope.project_stable_move( 
                    dx=point.x, dy=point.y, 
                    beam_type=self.image.metadata.image_settings.beam_type, 
                    base_position=self.image.metadata.stage_position)            

        # TODO: handle case where multiple modifiers are pressed
        if UPDATE_POSITION:
            idx = self.comboBox_tile_position.currentIndex()
            if idx == -1:
                logging.debug("No position selected to update.")
                return

        self.ADDING_POSITION = True # flag prevent double drawing from circular update

        if UPDATE_POSITION:
            stage_position.name = self.positions[idx].name
            self.positions[idx] = stage_position
            self.stage_position_updated_signal.emit(stage_position)
        elif ADD_NEW_POSITION:
            stage_position.name = f"Position {len(self.positions)+1:02d}" 
            self.positions.append(stage_position)
            self.stage_position_added_signal.emit(stage_position)

        self.ADDING_POSITION = False

    def on_double_click(self, layer: NapariImageLayer, event: NapariEvent) -> None:
        """Callback for double click on the image layer.
        Moves the stage to the clicked position.
        Args:
            layer: The image layer.
            event: The event object.
        """

        if event.button != 1: # left click only
            return

        coords, point = self.get_coordinate_in_microscope_coordinates(layer, event)

        if point is False: # clicked outside image
            return
        if self.image is None or self.image.metadata is None:
            return
<<<<<<< HEAD
        
=======

>>>>>>> 07080487
        beam_type = self.image.metadata.image_settings.beam_type
        stage_position = self.microscope.project_stable_move( 
            dx=point.x, dy=point.y, 
            beam_type=beam_type, 
            base_position=self.image.metadata.stage_position)   

        self.move_to_stage_position(stage_position)

    def update_current_selected_position(self):
        """Update the currently selected position."""
        idx = self.comboBox_tile_position.currentIndex()
        if idx == -1 or len(self.positions) == 0:
            self.lineEdit_tile_position_name.setText("")
            return

        self.lineEdit_tile_position_name.setText(self.positions[idx].name)
        self.pushButton_move_to_position.setText(f"Move to {self.positions[idx].name}")

        # TODO: should this also update autolamella?
        # TODO: migrate to shared data model, list-view

    def update_positions_combobox(self):
        """Update the positions combobox with the current positions."""

        HAS_POSITIONS = len(self.positions) > 0
        self.pushButton_move_to_position.setEnabled(HAS_POSITIONS)
        self.pushButton_remove_position.setEnabled(HAS_POSITIONS)
        self.pushButton_update_position.setEnabled(HAS_POSITIONS)
        self.groupBox_positions.setVisible(HAS_POSITIONS)

        idx = self.comboBox_tile_position.currentIndex()
        self.comboBox_tile_position.clear()
        self.comboBox_tile_position.addItems([pos.name for pos in self.positions])
        if idx == -1:
            return 
        self.comboBox_tile_position.setCurrentIndex(idx)

        msg = ""
        for pos in self.positions:  # TODO: migrate to list-view
            msg += f"{pos.name}: {pos.pretty_string}\n"
        self.label_position_info.setText(msg)

    def remove_selected_position_pressed(self):
        """Remove the selected position from the list."""
        idx = self.comboBox_tile_position.currentIndex()
        if idx == -1:
            return
        stage_position = self.positions[idx]
        logging.info(f"Removing position...{stage_position.name}")
        self.positions.remove(stage_position)
        self.stage_position_removed_signal.emit(stage_position)

    def handle_stage_position_signals(self, stage_position: FibsemStagePosition):
        """Handle the stage position signals."""

        # TODO: if autolamella is the parent, this causes a double update. 
        # we should only update the parent, and the parent should update the minimap

        self.update_positions_combobox()
        self.update_viewer()

    def move_to_position_pressed(self) -> None:
        """Move the stage to the selected position."""
        idx = self.comboBox_tile_position.currentIndex()
        if idx == -1:
            return
        stage_position = self.positions[idx] # TODO: migrate to self.selected_stage_position
        self.move_to_stage_position(stage_position)

    def move_to_stage_position(self, stage_position: FibsemStagePosition) -> None:
        """Move the stage to the selected position via movement widget."""
        self.movement_widget.move_to_position(stage_position)

    def handle_movement_progress(self, ddict: dict):
        """Handle the movement progress signal from the movement widget."""
        is_finished = ddict.get("finished", False)
        if is_finished:
            self.update_viewer()

    def redraw_pattern_overlay(self):
        """Redraw the selected milling patterns on the image for each saved position."""

        selected_pattern = self.comboBox_pattern_overlay.currentText()
        self.selected_milling_stage = self.protocol.milling[selected_pattern][0]
        self.draw_stage_positions()

    def draw_current_stage_position(self):
        """Draws the current stage position on the image."""
        current_stage_position = deepcopy(self.microscope.get_stage_position())
        points = tiled.reproject_stage_positions_onto_image(self.image, [current_stage_position])
        points[0].name = "Current Position"
        
        draw_positions_in_napari(viewer=self.viewer, 
                                 points=points, 
                                 show_names=True, 
                                 layer_name="current-stage-position")

    def draw_stage_positions(self):
        """Draws the saved positions on the image. Optionally, draws milling patterns."""

        # Performance Note: the reason this is slow is because every time a new position is added, we re-draw every position
        # this is not necessary, we can just add the new position to the existing layer
        # almost all the slow down comes from the linked callbacks from fibsem.applications.autolamella. probably saving and re-drawing milling patterns
        # we should delay that until the user requests it

        if self.image and self.positions:
            logging.info("Drawing Reprojected Positions...")

            points = tiled.reproject_stage_positions_onto_image(self.image, self.positions)

            position_layer = draw_positions_in_napari(viewer=self.viewer, 
                                points=points, 
                                size_px=75,
                                show_names=True, 
                                layer_name="saved-stage-positions")

            show_patterns: bool = self.checkBox_pattern_overlay.isChecked()
            if show_patterns: 
                milling_stages = []
                stage: FibsemMillingStage
                for point in points:
                    pt = conversions.image_to_microscope_image_coordinates(coord=point, 
                                                                      image=self.image.data, 
                                                                    pixelsize=self.image.metadata.pixel_size.x)
                    stage = deepcopy(self.selected_milling_stage)
                    stage.name = point.name
                    stage.pattern.point = pt
                    milling_stages.append(stage)

                self.milling_pattern_layers = draw_milling_patterns_in_napari(
                    viewer=self.viewer, 
                    image_layer=self.image_layer,
                    pixelsize=self.image.metadata.pixel_size.x,
                    milling_stages = milling_stages,
                    draw_crosshair=False,
                    )
            else:
                # TODO: change this to only remove milling pattern layer now that they are all in a single layer
                remove_all_napari_shapes_layers(viewer=self.viewer)

        # hide the layer if no positions
        if "saved-stage-positions" in self.viewer.layers:
            self.position_layer = self.viewer.layers["saved-stage-positions"]
            self.position_layer.visible = bool(self.positions)

        self.set_active_layer_for_movement()

    def add_correlation_image(self, image: FibsemImage, is_gridbar: bool = False):
        """Add a correlation image to the viewer."""

        basename = CORRELATION_IMAGE_LAYER_PROPERTIES["name"]
        if is_gridbar:
            basename = GRIDBAR_IMAGE_LAYER_PROPERTIES["name"]
        idx = 1
        layer_name = f"{basename}-{idx:02d}"
        while layer_name in self.viewer.layers:
            idx+=1
            layer_name = f"{basename}-{idx:02d}"

        # if grid bar in _name, idx = 3
        if is_gridbar:
            layer_name = basename
            idx = 3

        # add the image layer
        self.viewer.add_image(image.data, 
                        name=layer_name, 
                        colormap=COLOURS[idx%len(COLOURS)], 
                        blending=CORRELATION_IMAGE_LAYER_PROPERTIES["blending"], 
                        opacity=CORRELATION_IMAGE_LAYER_PROPERTIES["opacity"])
        self.correlation_image_layers.append(layer_name)

        # update the combobox
        self.comboBox_correlation_selected_layer.currentIndexChanged.disconnect()
        idx = self.comboBox_correlation_selected_layer.currentIndex()
        self.comboBox_correlation_selected_layer.clear()
        self.comboBox_correlation_selected_layer.addItems(self.correlation_image_layers)
        if idx != -1:
            self.comboBox_correlation_selected_layer.setCurrentIndex(idx)
        self.comboBox_correlation_selected_layer.currentIndexChanged.connect(self.update_correlation_ui)
        
        # set the image layer as the active layer
        self.set_active_layer_for_movement()
        self.groupBox_correlation.setEnabled(True) # TODO: allow enabling grid-bar overlay separately
        self.checkBox_gridbar.setEnabled(True)
        self.pushButton_enable_correlation.setEnabled(True)

    # do this when image selected is changed
    def update_correlation_ui(self):

        # set ui
        layer_name = self.comboBox_correlation_selected_layer.currentText()
        self.pushButton_enable_correlation.setEnabled(layer_name != "")
        if layer_name == "":
            napari.utils.notifications.show_info("Please select a layer to correlate with update data...")
            return

    def _toggle_correlation_mode(self, event: NapariEvent = None):
        """Toggle correlation mode on or off."""
        if self.image is None:
            napari.utils.notifications.show_warning("Please acquire an image first...")
            return
        
        if not self.correlation_image_layers:
            napari.utils.notifications.show_warning("Please load a correlation image first...")
            return

        # toggle correlation mode
        self.correlation_mode_enabled = not self.correlation_mode_enabled

        if self.correlation_mode_enabled:
            self.pushButton_enable_correlation.setStyleSheet(stylesheets.ORANGE_PUSHBUTTON_STYLE)
            self.pushButton_enable_correlation.setText("Disable Correlation Mode")
            self.comboBox_correlation_selected_layer.setEnabled(False)
        else:
            self.pushButton_enable_correlation.setStyleSheet(stylesheets.BLUE_PUSHBUTTON_STYLE)
            self.pushButton_enable_correlation.setText("Enable Correlation Mode")
            self.comboBox_correlation_selected_layer.setEnabled(True)

        # if no correlation layer selected, disable the button
        if self.comboBox_correlation_selected_layer.currentIndex() == -1:
            self.pushButton_enable_correlation.setEnabled(False)
            return

        # get current correlation layer
        layer_name = self.comboBox_correlation_selected_layer.currentText()
        correlation_layer = self.viewer.layers[layer_name]
        
        # set transformation mode on
        if self.correlation_mode_enabled:
            correlation_layer.mode = 'transform'
            self.viewer.layers.selection.active = correlation_layer
        else:
            correlation_layer.mode = 'pan_zoom'
            self.set_active_layer_for_movement()

    def set_active_layer_for_movement(self) -> None:
        """Set the active layer to the image layer for movement."""
        if self.image_layer is not None and self.image_layer in self.viewer.layers:
            self.viewer.layers.selection.active = self.image_layer

# TODO: update layer name, set from file?
# TODO: set combobox to all images in viewer <|MERGE_RESOLUTION|>--- conflicted
+++ resolved
@@ -575,13 +575,10 @@
 
         if point is False: # clicked outside image
             return
+
         if self.image is None or self.image.metadata is None:
             return
-<<<<<<< HEAD
-        
-=======
-
->>>>>>> 07080487
+
         beam_type = self.image.metadata.image_settings.beam_type
         stage_position = self.microscope.project_stable_move( 
             dx=point.x, dy=point.y, 
