--- conflicted
+++ resolved
@@ -6,10 +6,7 @@
 
 from fibsem import constants
 from fibsem.microscope import FibsemMicroscope
-<<<<<<< HEAD
-=======
 from fibsem.microscopes.tescan import TescanMicroscope
->>>>>>> c6576520
 from fibsem.structures import (
     FibsemImage,
     Point,
@@ -295,7 +292,6 @@
 
     return True
 
-<<<<<<< HEAD
 
 def create_crosshair_shape(point: Point, size: int, scale: Optional[Tuple[float, float]] = None) -> List[np.ndarray]:
     """Create a crosshair shape at the specified point with given size and scale.
@@ -461,11 +457,6 @@
     shape = [[ymin, xmin], [ymin, xmax], [ymax, xmax], [ymax, xmin]]
     return np.array(shape)
 
-
-def update_text_overlay(viewer: napari.Viewer, microscope: FibsemMicroscope) -> None:
-    """Update the text overlay in the napari viewer with current stage position and orientation."""
-    try:
-=======
 def update_text_overlay(viewer: napari.Viewer, microscope: FibsemMicroscope) -> None:
     """Update the text overlay in the napari viewer with current stage position and orientation.
     Args:
@@ -477,7 +468,6 @@
         if isinstance(microscope, TescanMicroscope):
             return  # Tescan systems do not support stage position display yet
 
->>>>>>> c6576520
         pos = microscope.get_stage_position()
         orientation = microscope.get_stage_orientation()
         current_grid = microscope.current_grid
@@ -500,10 +490,6 @@
     except Exception as e:
         logging.warning(f"Error updating text overlay: {e}")
         # Fallback text if stage position unavailable
-<<<<<<< HEAD
-        viewer.text_overlay.text = "Fluorescence Acquisition Widget"
-=======
         viewer.text_overlay.text = "<STAGE POSITION UNAVAILABLE>"
         viewer.text_overlay.visible = False
-        viewer.text_overlay.position = "bottom_left"
->>>>>>> c6576520
+        viewer.text_overlay.position = "bottom_left"