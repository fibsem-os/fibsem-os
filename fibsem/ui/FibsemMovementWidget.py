
import logging
from copy import deepcopy
from typing import List, Optional

import napari
import napari.utils.notifications
import numpy as np
import yaml
from napari.qt.threading import thread_worker
from PyQt5 import QtCore, QtWidgets

from fibsem import config as cfg
from fibsem import constants, conversions, utils
from fibsem.microscope import FibsemMicroscope
from fibsem.structures import (
    BeamType,
    FibsemStagePosition,
    Point,
)
from fibsem.ui.FibsemImageSettingsWidget import FibsemImageSettingsWidget
from fibsem.ui.napari.utilities import update_text_overlay
from fibsem.ui.qtdesigner_files import FibsemMovementWidget as FibsemMovementWidgetUI
from fibsem.ui.stylesheets import (
    BLUE_PUSHBUTTON_STYLE,
    DISABLED_PUSHBUTTON_STYLE,
    GRAY_PUSHBUTTON_STYLE,
    GREEN_PUSHBUTTON_STYLE,
    ORANGE_PUSHBUTTON_STYLE,
    RED_PUSHBUTTON_STYLE,
)
from fibsem.ui.utils import (
    message_box_ui,
    open_existing_file_dialog,
    open_save_file_dialog,
)


class FibsemMovementWidget(FibsemMovementWidgetUI.Ui_Form, QtWidgets.QWidget):
    saved_positions_updated_signal = QtCore.pyqtSignal(object)  # TODO: investigate the use of this signal
    movement_progress_signal = QtCore.pyqtSignal(dict) # TODO: consolidate

    def __init__(
        self,
        microscope: FibsemMicroscope,
        viewer: napari.Viewer,
        parent: QtWidgets.QWidget,
    ):
        super().__init__(parent=parent)
        self.setupUi(self)
        self.parent = parent

        if not hasattr(parent, 'image_widget') and not isinstance(parent.image_widget, FibsemImageSettingsWidget):
            raise ValueError("Parent must have an 'image_widget' attribute of type FibsemImageSettingsWidget")

        self.microscope = microscope
        self.viewer = viewer
        self.image_widget: FibsemImageSettingsWidget = parent.image_widget
        self.positions: List[FibsemStagePosition] = []

        self.import_positions(cfg.POSITION_PATH)
        self.setup_connections()

    def setup_connections(self):

        # buttons
        self.pushButton_move.clicked.connect(lambda: self.move_to_position(None))
        self.pushButton_move_flat_ion.clicked.connect(self.move_flat_to_beam)
        self.pushButton_move_flat_electron.clicked.connect(self.move_flat_to_beam)
        self.pushButton_refresh_stage_position_data.clicked.connect(self.update_ui)

        # register mouse callbacks
        self.image_widget.eb_layer.mouse_double_click_callbacks.append(self._double_click)
        self.image_widget.ib_layer.mouse_double_click_callbacks.append(self._double_click)

        # disable ui elements
        self.label_movement_instructions.setText("Double click to move. Alt + Double Click in the Ion Beam to Move Vertically")

        # saved positions
        self.comboBox_positions.currentIndexChanged.connect(self.current_selected_position_changed)
        self.pushButton_save_position.clicked.connect(self.add_position)
        self.pushButton_remove_position.clicked.connect(self.delete_position)
        self.pushButton_go_to.clicked.connect(self.move_to_selected_saved_position)
        self.pushButton_update_position.clicked.connect(self.update_saved_position)
        self.pushButton_export.clicked.connect(self.export_positions)
        self.pushButton_import.clicked.connect(self.import_positions)

        # signals
        self.movement_progress_signal.connect(self.handle_movement_progress_update)
        self.image_widget.acquisition_progress_signal.connect(self.handle_acquisition_update)
        self.saved_positions_updated_signal.connect(self.update_saved_positions_ui)

        # set custom tilt limits for the compustage
        if self.microscope.stage_is_compustage:
            self.doubleSpinBox_movement_stage_tilt.setMinimum(-195.0)
            self.doubleSpinBox_movement_stage_tilt.setMaximum(15)

            # NOTE: these values are expressed in mm in the UI, hence the conversion
            # set x, y, z step sizes to be 1 um
            self.doubleSpinBox_movement_stage_x.setSingleStep(1e-6 * constants.SI_TO_MILLI)
            self.doubleSpinBox_movement_stage_y.setSingleStep(1e-6 * constants.SI_TO_MILLI)
            self.doubleSpinBox_movement_stage_z.setSingleStep(1e-6 * constants.SI_TO_MILLI)

            # TODO: get the true limits from the microscope
            self.doubleSpinBox_movement_stage_x.setMinimum(-999.9e-6 * constants.SI_TO_MILLI)
            self.doubleSpinBox_movement_stage_x.setMaximum(999.9e-6 * constants.SI_TO_MILLI)
            self.doubleSpinBox_movement_stage_y.setMinimum(-377.8e-6 * constants.SI_TO_MILLI)
            self.doubleSpinBox_movement_stage_y.setMaximum(377.8e-6 * constants.SI_TO_MILLI)

        # stylesheets
        self.pushButton_move.setStyleSheet(GREEN_PUSHBUTTON_STYLE)
        self.pushButton_move_flat_ion.setStyleSheet(BLUE_PUSHBUTTON_STYLE)
        self.pushButton_move_flat_electron.setStyleSheet(BLUE_PUSHBUTTON_STYLE)
        self.pushButton_move_to_milling_angle.setStyleSheet(BLUE_PUSHBUTTON_STYLE)
        self.pushButton_refresh_stage_position_data.setStyleSheet(GRAY_PUSHBUTTON_STYLE)
        self.pushButton_save_position.setStyleSheet(GREEN_PUSHBUTTON_STYLE)
        self.pushButton_remove_position.setStyleSheet(RED_PUSHBUTTON_STYLE)
        self.pushButton_go_to.setStyleSheet(BLUE_PUSHBUTTON_STYLE)
        self.pushButton_export.setStyleSheet(GRAY_PUSHBUTTON_STYLE)
        self.pushButton_import.setStyleSheet(GRAY_PUSHBUTTON_STYLE)
        self.pushButton_update_position.setStyleSheet(ORANGE_PUSHBUTTON_STYLE)

        # display orientation values on tooltips
        self.pushButton_move_flat_electron.setText("Move to SEM Orientation")
        self.pushButton_move_flat_ion.setText("Move to FIB Orientation")
        sem = self.microscope.get_orientation("SEM")
        fib = self.microscope.get_orientation("FIB")
        milling = self.microscope.get_orientation("MILLING")
        self.pushButton_move_flat_electron.setToolTip(sem.pretty_orientation)
        self.pushButton_move_flat_ion.setToolTip(fib.pretty_orientation)
        self.pushButton_move_to_milling_angle.setToolTip(milling.pretty_orientation)

        # milling angle controls
        self.doubleSpinBox_milling_angle.setValue(self.microscope.system.stage.milling_angle) # deg
        self.doubleSpinBox_milling_angle.setSuffix(constants.DEGREE_SYMBOL)
        self.doubleSpinBox_milling_angle.setSingleStep(1.0)
        self.doubleSpinBox_milling_angle.setDecimals(1)
        self.doubleSpinBox_milling_angle.setRange(0, 45)
        self.doubleSpinBox_milling_angle.setToolTip("The milling angle is the difference between the stage and the fib viewing angle.")
        self.doubleSpinBox_milling_angle.setKeyboardTracking(False)
        self.doubleSpinBox_milling_angle.valueChanged.connect(self._update_milling_angle)
        self.pushButton_move_to_milling_angle.clicked.connect(lambda: self.move_to_orientation("MILLING"))

        self.update_ui()

    def _toggle_interactions(self, enable: bool, caller: Optional[str] = None):
        """Toggle the interactions in the widget depending on microscope state"""
        self.pushButton_move.setEnabled(enable)
        self.pushButton_move_flat_ion.setEnabled(enable)
        self.pushButton_move_flat_electron.setEnabled(enable)
        self.pushButton_move_to_milling_angle.setEnabled(enable)
        self.doubleSpinBox_milling_angle.setEnabled(enable)
        self.pushButton_go_to.setEnabled(enable)
        if caller is None:
            self.parent.milling_widget._toggle_interactions(enable, caller="movement")
            self.parent.image_widget._toggle_interactions(enable, caller="movement")
        if enable:
            self.pushButton_move.setStyleSheet(GREEN_PUSHBUTTON_STYLE)
            self.pushButton_move_flat_ion.setStyleSheet(BLUE_PUSHBUTTON_STYLE)
            self.pushButton_move_flat_electron.setStyleSheet(BLUE_PUSHBUTTON_STYLE)
            self.pushButton_move_to_milling_angle.setStyleSheet(BLUE_PUSHBUTTON_STYLE)
            self.pushButton_go_to.setStyleSheet(BLUE_PUSHBUTTON_STYLE)
        else:
            self.pushButton_move.setStyleSheet(DISABLED_PUSHBUTTON_STYLE)
            self.pushButton_move_flat_ion.setStyleSheet(DISABLED_PUSHBUTTON_STYLE)
            self.pushButton_move_flat_electron.setStyleSheet(DISABLED_PUSHBUTTON_STYLE)
            self.pushButton_move_to_milling_angle.setStyleSheet(DISABLED_PUSHBUTTON_STYLE)
            self.pushButton_go_to.setStyleSheet(DISABLED_PUSHBUTTON_STYLE)

    def handle_movement_progress_update(self, ddict: dict) -> None:
        """Handle movement progress updates from the microscope"""

        msg = ddict.get("msg", None)
        if msg is not None:
            logging.debug(msg)
            napari.utils.notifications.notification_manager.records.clear()
            napari.utils.notifications.show_info(msg)

        is_finished = ddict.get("finished", False)
        if is_finished:
<<<<<<< HEAD
            logging.info("Movement finished")
            # TODO: handle the signals
            self.display_stage_position_overlay()

    def display_stage_position_overlay(self):
        """Display the stage position as text overlay on the image widget"""
        if isinstance(self.microscope, TescanMicroscope):
            return  # Tescan systems do not support stage position display yet

        from fibsem.ui.napari.utilities import update_text_overlay
        update_text_overlay(self.viewer, self.microscope)
=======
            update_text_overlay(self.viewer, self.microscope)
>>>>>>> c6576520

    def handle_acquisition_update(self, ddict: dict):
        """Handle acquisition updates from the image widget"""
        is_finished = ddict.get("finished", False)
        if is_finished:
            self.update_ui()

    def update_ui(self):
        """Update the UI with the current stage position and saved positions"""
        stage_position: FibsemStagePosition = self.microscope.get_stage_position()

        self.doubleSpinBox_movement_stage_x.setValue(stage_position.x * constants.SI_TO_MILLI)
        self.doubleSpinBox_movement_stage_y.setValue(stage_position.y * constants.SI_TO_MILLI)
        self.doubleSpinBox_movement_stage_z.setValue(stage_position.z * constants.SI_TO_MILLI)
        self.doubleSpinBox_movement_stage_rotation.setValue(np.degrees(stage_position.r))
        self.doubleSpinBox_movement_stage_tilt.setValue(np.degrees(stage_position.t))

        has_saved_positions = bool(len(self.positions))
        self.pushButton_remove_position.setEnabled(has_saved_positions)
        self.pushButton_go_to.setVisible(has_saved_positions)
        self.pushButton_update_position.setVisible(has_saved_positions)
        self.pushButton_export.setVisible(has_saved_positions)
        self.comboBox_positions.setVisible(has_saved_positions)
        self.pushButton_import.setVisible(has_saved_positions)
        self.label_saved_positions.setVisible(has_saved_positions)
        self.label_current_position.setVisible(has_saved_positions)
        self.lineEdit_position_name.setVisible(has_saved_positions)

        # update the current position label
        update_text_overlay(self.viewer, self.microscope)

    def update_ui_after_movement(self, retake: bool = True): # TODO: PPP Refactor
        # disable taking images after movement here
        if retake is False:
            self.update_ui()
            return
        if self.checkBox_movement_acquire_electron.isChecked() and self.checkBox_movement_acquire_ion.isChecked():
            self.image_widget.acquire_reference_images()
            return
        if self.checkBox_movement_acquire_electron.isChecked():
            # self.image_widget.acquire_image(BeamType.ELECTRON)
            logging.warning("Acquiring electron image after movement has been disabled temporarily. Please only acquire both images after movement")
        elif self.checkBox_movement_acquire_ion.isChecked():
            # self.image_widget.acquire_image(BeamType.ION)
            logging.warning("Acquiring ion image after movement has been disabled temporarily. Please only acquire both images after movement")
        else: 
            self.update_ui()

    def _update_milling_angle(self):
        """Update the milling angle in the microscope and the UI"""
        milling_angle = self.doubleSpinBox_milling_angle.value() # deg
        self.microscope.system.stage.milling_angle = milling_angle

        # refresh tooltip and overlay
        milling = self.microscope.get_orientation("MILLING")
        self.pushButton_move_to_milling_angle.setToolTip(milling.pretty_orientation)
        update_text_overlay(self.viewer, self.microscope)

#### MOVEMENT

    def move_to_position(self, stage_position: Optional[FibsemStagePosition] = None):
        """Move the stage to the position specified in the UI"""
        if stage_position is None:
            stage_position = self.get_position_from_ui()
        self._move_to_absolute_position(stage_position)

    def _move_to_absolute_position(self, stage_position: FibsemStagePosition):
        """Move the stage to the specified position"""
        self._toggle_interactions(enable=False)
        worker = self.absolute_movement_worker(stage_position=stage_position)
        worker.finished.connect(self.move_stage_finished)
        worker.start()
    
    @thread_worker
    def absolute_movement_worker(self, stage_position: FibsemStagePosition) -> None:
        """Worker function to move the stage to the specified position"""
        self.movement_progress_signal.emit({"msg": f"Moving to {stage_position}"})
        self.microscope.safe_absolute_stage_movement(stage_position)
        self.movement_progress_signal.emit({"msg": "Move finished, taking new images"})
        self.update_ui_after_movement()

    def move_stage_finished(self):
        """Handle the completion of a stage movement"""
        self.movement_progress_signal.emit({"finished": True})
        if self.image_widget.is_acquiring:
            return
        self._toggle_interactions(enable=True)

    def get_position_from_ui(self):
        """Get the stage position from the UI"""

        stage_position = FibsemStagePosition(
            x=self.doubleSpinBox_movement_stage_x.value() * constants.MILLI_TO_SI,
            y=self.doubleSpinBox_movement_stage_y.value() * constants.MILLI_TO_SI,
            z=self.doubleSpinBox_movement_stage_z.value() * constants.MILLI_TO_SI,
            r=np.radians(self.doubleSpinBox_movement_stage_rotation.value()),
            t=np.radians(self.doubleSpinBox_movement_stage_tilt.value()),
            coordinate_system="RAW",
        )

        return stage_position

    def _double_click(self, layer, event):
        """Callback for double-click mouse events on the image widget"""
        self._toggle_interactions(enable= False)

        worker = self._double_click_worker(layer, event)
        worker.finished.connect(self.move_stage_finished)
        worker.start()

    @thread_worker
    def _double_click_worker(self, layer, event):
        """Thread worker for double-click mouse events on the image widget"""
        if event.button != 1 or "Shift" in event.modifiers:
            return

        # get coords
        coords = layer.world_to_data(event.position)

        # TODO: dimensions are mixed which makes this confusing to interpret... resolve
        coords, beam_type, image = self.image_widget.get_data_from_coord(coords)
        self.movement_progress_signal.emit({"msg": "Click to move in progress..."})

        if beam_type is None:
            napari.utils.notifications.show_info(
                "Clicked outside image dimensions. Please click inside the image to move."
            )
            return

        point = conversions.image_to_microscope_image_coordinates(
            coord=Point(x=coords[1], y=coords[0]), 
            image=image.data, 
            pixelsize=image.metadata.pixel_size.x,
        )

        # move
        vertical_move = True if "Alt" in event.modifiers else False
        movement_mode = "Vertical" if vertical_move else "Stable"

        logging.debug({
            "msg": "stage_movement",                    # message type
            "movement_mode": movement_mode,             # movement mode
            "beam_type": beam_type.name,                # beam type
            "dm": point.to_dict(),                      # shift in microscope coordinates
            "coords": {"x": coords[1], "y": coords[0]}, # coords in image coordinates
        })

        self.movement_progress_signal.emit({"msg": "Moving stage..."})
        # eucentric is only supported for ION beam
        if beam_type is BeamType.ION and vertical_move:
            self.microscope.vertical_move(dx=point.x, dy=point.y)
        else:
            # corrected stage movement
            self.microscope.stable_move(
                dx=point.x,
                dy=point.y,
                beam_type=beam_type,
            )
        self.movement_progress_signal.emit({"msg": "Move finished, updating UI"})
        self.update_ui_after_movement()

    def move_flat_to_beam(self)-> None:
        """Move to the specifed beam orientation"""
        beam_type = BeamType.ION if self.sender() == self.pushButton_move_flat_ion else BeamType.ELECTRON
        self._toggle_interactions(False)
        worker = self.move_flat_to_beam_worker(beam_type)
        worker.finished.connect(self.move_stage_finished)
        worker.start()

    @thread_worker
    def move_flat_to_beam_worker(self, beam_type: BeamType) -> None:
        """Threaded worker function to move the stage to the specified beam"""
        self.movement_progress_signal.emit({"msg": f"Moving flat to {beam_type.name} beam"})
        self.microscope.move_flat_to_beam(beam_type=beam_type)
        self.update_ui_after_movement()

    # TODO: migrate to this from move_flat_to_beam
    def move_to_orientation(self, orientation: str)-> None:
        """Move to the specifed orientation"""
        if orientation not in ["SEM", "FIB", "MILLING"]:
            raise ValueError(f"Invalid orientation: {orientation}")
        self._toggle_interactions(False)
        worker = self.move_to_orientation_worker(orientation)
        worker.finished.connect(self.move_stage_finished)
        worker.start()

    @thread_worker
    def move_to_orientation_worker(self, orientation: str) -> None:
        """Threaded worker function to move the stage to the specified orientation"""
        self.movement_progress_signal.emit({"msg": f"Moving flat to {orientation}"})
        stage_orientation = self.microscope.get_orientation(orientation)
        self.microscope.safe_absolute_stage_movement(stage_orientation)
        self.update_ui_after_movement()

#### SAVED POSITIONS

    def current_selected_position_changed(self):
        """Callback for when the selected position is changed"""
        current_index = self.comboBox_positions.currentIndex()
        if current_index == -1:
            return
        position = self.positions[current_index]
        self.label_current_position.setText(position.pretty_string)
        self.lineEdit_position_name.setText(position.name)

    def add_position(self) -> None:
        """Add the current stage position to the saved positions"""

        position = self.microscope.get_stage_position()
        position.name = f"Position {len(self.positions):02d}"
        self.positions.append(deepcopy(position))
        self.saved_positions_updated_signal.emit(self.positions)
        logging.info(f"Added position {position.name}")

    def delete_position(self):
        """Delete the currently selected position"""
        current_index = self.comboBox_positions.currentIndex()
        position = self.positions.pop(current_index)
        self.saved_positions_updated_signal.emit(self.positions)
        logging.info(f"Removed position {position.name}")

    def update_saved_positions_ui(self, positions: List[FibsemStagePosition]) -> None:
        """Update the positions in the widget"""

        self.comboBox_positions.clear()
        for position in positions:
            self.comboBox_positions.addItem(position.name)

        # set index to the last position
        self.comboBox_positions.setCurrentIndex(len(positions) - 1)
        self.lineEdit_position_name.setText(positions[-1].name)
        self.update_ui()

    def update_saved_position(self):
        """Update the currently selected saved position to the current stage position"""
        current_index = self.comboBox_positions.currentIndex()
        if current_index == -1:
            napari.utils.notifications.show_warning("Please select a position to update")
            return

        position: FibsemStagePosition = self.microscope.get_stage_position()
        position.name = self.lineEdit_position_name.text()
        if position.name == "":
            napari.utils.notifications.show_warning("Please enter a name for the position")
            return

        # TODO: add dialog confirmation
        self.positions[current_index] = deepcopy(position)

        logging.info(f"Updated position {position}")
        self.saved_positions_updated_signal.emit(self.positions) # redraw combobox, TODO: need to re-select the current index

    def move_to_selected_saved_position(self) -> None: 
        """Move the stage to the selected saved position"""
        current_index = self.comboBox_positions.currentIndex()
        stage_position = self.positions[current_index]
        self.move_to_position(stage_position)

    def export_positions(self):

        path = open_save_file_dialog(msg="Select or create file", 
            path=cfg.POSITION_PATH, 
            _filter="YAML Files (*.yaml)")

        if path == '':
            napari.utils.notifications.show_info("No file selected, positions not saved")
            return

        response = message_box_ui(text="Do you want to overwrite the file ? Click no to append the new positions to the existing file.", 
            title="Overwrite ?", buttons=QtWidgets.QMessageBox.Yes | QtWidgets.QMessageBox.No)

        # save positions
        utils.save_positions(self.positions, path, overwrite=response)

        logging.info(f"Positions saved to {path}")

    def import_positions(self, path: str = None):
        """Import saved positions from a file"""
        
        if path is None:
            path = open_existing_file_dialog(msg="Select a positions file", path=cfg.POSITION_PATH, _filter="YAML Files (*.yaml)")
        
        if path == "":
            napari.utils.notifications.show_info("No file selected, positions not loaded")
            return

        def load_saved_positions_from_yaml(path: str = None) -> List[FibsemStagePosition]:
            with open(path, "r") as f:
                ddict = yaml.safe_load(f)
            return [FibsemStagePosition.from_dict(pdict) for pdict in ddict]

        self.positions = load_saved_positions_from_yaml(path)
        self.saved_positions_updated_signal.emit(self.positions)<|MERGE_RESOLUTION|>--- conflicted
+++ resolved
@@ -178,21 +178,7 @@
 
         is_finished = ddict.get("finished", False)
         if is_finished:
-<<<<<<< HEAD
-            logging.info("Movement finished")
-            # TODO: handle the signals
-            self.display_stage_position_overlay()
-
-    def display_stage_position_overlay(self):
-        """Display the stage position as text overlay on the image widget"""
-        if isinstance(self.microscope, TescanMicroscope):
-            return  # Tescan systems do not support stage position display yet
-
-        from fibsem.ui.napari.utilities import update_text_overlay
-        update_text_overlay(self.viewer, self.microscope)
-=======
             update_text_overlay(self.viewer, self.microscope)
->>>>>>> c6576520
 
     def handle_acquisition_update(self, ddict: dict):
         """Handle acquisition updates from the image widget"""
