import logging
import os
import uuid
from abc import ABC, abstractmethod
from copy import deepcopy
from dataclasses import asdict, dataclass, field, fields
from datetime import datetime
from enum import Enum, auto
from pathlib import Path
<<<<<<< HEAD
from typing import Dict, List, Optional
=======
from typing import Any, ClassVar, Dict, List, Optional
>>>>>>> 55f2cb1b

import pandas as pd
import petname
import yaml
from psygnal import evented

from fibsem.applications.autolamella import config as cfg
from fibsem.applications.autolamella.protocol.validation import (
    LANDING_KEY,
    LIFTOUT_KEY,
    MILL_POLISHING_KEY,
    MILL_ROUGH_KEY,
    SETUP_LAMELLA_KEY,
    TRENCH_KEY,
    UNDERCUT_KEY,
)
from fibsem.milling import (
    FibsemMillingStage,
    estimate_total_milling_time,
    get_milling_stages,
    get_protocol_from_stages,
)
from fibsem.milling.tasks import FibsemMillingTaskConfig
from fibsem.structures import (
    FibsemImage,
    FibsemRectangle,
    FibsemStagePosition,
    ImageSettings,
    MicroscopeSettings,
    MicroscopeState,
    ReferenceImages,
)
from fibsem.utils import configure_logging, format_duration


class AutoLamellaStage(Enum):
    Created = auto()
    PositionReady = auto()
    MillTrench = auto()
    MillUndercut = auto()
    LiftoutLamella = auto()
    LandLamella = auto()
    SetupLamella = auto()
    MillRough = auto()
    SetupPolishing = auto()
    MillPolishing = auto()
    Finished = auto()

    def __str__(self) -> str:
        return self.name

@dataclass
class LamellaState:
    microscope_state: MicroscopeState = field(default_factory=MicroscopeState)
    stage: AutoLamellaStage = AutoLamellaStage.Created
    start_timestamp: float = datetime.timestamp(datetime.now())
    end_timestamp: Optional[float] = None

    @property
    def completed(self) -> str:
        return f"{self.stage.name} ({self.completed_at})"

    @property
    def completed_at(self) -> str:
        if self.end_timestamp is None:
            return "in progress"
        return datetime.fromtimestamp(self.end_timestamp).strftime('%I:%M%p')
    
    @property
    def started_at(self) -> str:
        return datetime.fromtimestamp(self.start_timestamp).strftime('%I:%M%p')

    @property
    def duration(self) -> float:
        if self.end_timestamp is None:
            return 0
        return self.end_timestamp - self.start_timestamp

    @property
    def duration_str(self) -> str:
        return format_duration(self.duration)

    def to_dict(self):
        return {
            "microscope_state": self.microscope_state.to_dict() if self.microscope_state is not None else "not defined",
            "stage": self.stage.name,
            "start_timestamp": self.start_timestamp,
            "end_timestamp": self.end_timestamp,
        }

    @classmethod
    def from_dict(cls, data):
        state = MicroscopeState.from_dict(data["microscope_state"])
        
        # backwards compatibility
        stage_name = data["stage"]
        stage_name= stage_name.replace("Cut", "") # MillRoughCut -> MillRough, MillPolishingCut -> MillPolishing
        if stage_name in ["PreSetupLamella", "SetupTrench"]:
            stage_name = "Created"
        if stage_name == "ReadyTrench":
            stage_name = "PositionReady"
        if stage_name == "ReadyLamella":
            stage_name = "SetupLamella"
        workflow_stage = AutoLamellaStage[stage_name]

        return cls(
            microscope_state=state,
            stage=workflow_stage,
            start_timestamp=data["start_timestamp"],
            end_timestamp=data["end_timestamp"]
        )

<<<<<<< HEAD
# TODO: 
# remove number, use petname instead
# consolidate history, states, and landing_state, states, positions, poses...
# migrate to Defect structure instead of is_failure, failure_note, failure_timestamp

# QUERY:
# should objective_position be part of microscope_state?
# need to be very careful as it could be set to different values in different states

=======





@evented
@dataclass
class AutoLamellaTaskState:
    name: str = "NULL"
    step: str = "NULL"
    task_id: str = "NULL"
    lamella_id: str = "NULL"
    start_timestamp: float = field(default_factory=lambda: datetime.timestamp(datetime.now()))
    end_timestamp: Optional[float] = None

    @property
    def completed(self) -> str:
        return f"{self.name} ({self.completed_at})"

    @property
    def completed_at(self) -> str:
        if self.end_timestamp is None:
            return "in progress"
        return datetime.fromtimestamp(self.end_timestamp).strftime('%I:%M%p')

    @property
    def started_at(self) -> str:
        return datetime.fromtimestamp(self.start_timestamp).strftime('%I:%M%p')

    @property
    def duration(self) -> float:
        if self.end_timestamp is None:
            return 0
        return self.end_timestamp - self.start_timestamp

    @property
    def duration_str(self) -> str:
        return format_duration(self.duration)

    def to_dict(self) -> dict:
        """Convert the task state to a dictionary."""
        return asdict(self)

    @classmethod
    def from_dict(cls, data: dict) -> 'AutoLamellaTaskState':
        """Create a task state from a dictionary."""
        if data is None:
            return cls()
        return cls(**data)

@dataclass
class AutoLamellaTaskConfig(ABC):
    """Configuration for AutoLamella tasks."""
    task_name: ClassVar[str]
    display_name: ClassVar[str]
    supervise: bool = True
    imaging: ImageSettings = field(default_factory=ImageSettings)
    milling: Dict[str, FibsemMillingTaskConfig] = field(default_factory=dict)
    # requires: List[str] = field(default_factory=list)

    def to_dict(self) -> dict:
        """Convert configuration to a dictionary."""
        ddict = asdict(self)
        ddict["imaging"] = self.imaging.to_dict()
        ddict["milling"] = {k: v.to_dict() for k, v in self.milling.items()}
        return ddict

    @classmethod
    def from_dict(cls, ddict: Dict[str, Any]) -> 'AutoLamellaTaskConfig':
        kwargs = {}

        for f in fields(cls):
            if f.name in ddict:
                kwargs[f.name] = ddict[f.name]

        # unroll the parameters dictionary
        if "parameters" in ddict and ddict["parameters"] is not None:                
            for key, value in ddict["parameters"].items():
                if key in cls.__annotations__:
                    kwargs[key] = value
                else:
                    # QUERY: should we raise an error here or just ignore unknown parameters?
                    raise ValueError(f"Unknown parameter '{key}' in task configuration.")

        if "imaging" in ddict:
            kwargs["imaging"] = ImageSettings.from_dict(ddict["imaging"])
        if "milling" in ddict:
            kwargs["milling"] = {
                k: FibsemMillingTaskConfig.from_dict(v) for k, v in ddict["milling"].items()
            }

        return cls(**kwargs)

@evented
@dataclass
class AutoLamellaTaskDescription:
    name: str
    supervise: bool
    required: bool
    requires: List[str] = field(default_factory=list)

    def to_dict(self) -> Dict[str, Any]:
        return asdict(self)

    @classmethod
    def from_dict(cls, data: Dict[str, Any]) -> 'AutoLamellaTaskDescription':
        if data is None:
            return cls(name="", supervise=False, required=False, requires=[])
        return cls(**data)

@evented
@dataclass
class AutoLamellaWorkflowConfig:
    name: str = ""
    description: str = ""
    tasks: List[AutoLamellaTaskDescription] = field(default_factory=list)

    def to_dict(self) -> Dict[str, Any]:
        ddict = asdict(self)
        ddict["tasks"] = [task.to_dict() for task in self.tasks]
        return ddict

    @classmethod
    def from_dict(cls, data: Dict[str, Any]) -> 'AutoLamellaWorkflowConfig':
        tasks = [AutoLamellaTaskDescription.from_dict(task) for task in data.get("tasks", [])]
        return cls(
            name=data.get("name", ""),
            description=data.get("description", ""),
            tasks=tasks
        )

    @property
    def workflow(self) -> List[str]:
        return [task.name for task in self.tasks]

    @property
    def required_tasks(self) -> List[str]:
        """Get the list of required tasks for this workflow."""
        return [task.name for task in self.tasks if task.required]

    def requires(self, task_name: str) -> List[str]:
        for task in self.tasks:
            if task.name == task_name:
                return task.requires
        return []

    def get_completed_tasks(self, lamella: 'Lamella') -> List[str]:
        """Get the list of completed tasks for a given lamella."""
        completed_tasks = []
        for task in lamella.task_history:
            if task.name in self.workflow:
                completed_tasks.append(task.name)
        return completed_tasks

    def get_remaining_tasks(self, lamella: 'Lamella') -> List[str]:
        """Get the list of remaining tasks for a given lamella."""
        remaining_tasks = []
        completed_tasks = self.get_completed_tasks(lamella)
        for task in self.required_tasks:
            if task not in completed_tasks:
                remaining_tasks.append(task)
        return remaining_tasks

    def is_completed(self, lamella: 'Lamella') -> bool:
        """Check if all required tasks for the workflow are completed."""
        completed_tasks = self.get_completed_tasks(lamella)
        for task in self.required_tasks:
            if task not in completed_tasks:
                return False
        return True

@evented
@dataclass
class AutoLamellaTaskProtocol:
    task_config: Dict[str, AutoLamellaTaskConfig] = field(default_factory=dict)
    workflow_config: AutoLamellaWorkflowConfig = field(default_factory=AutoLamellaWorkflowConfig)

    def to_dict(self) -> Dict[str, Any]:
        return {
            "tasks": {k: v.to_dict() for k, v in self.task_config.items()},
            "workflow": self.workflow_config.to_dict()
        }
    
    @classmethod
    def from_dict(cls, data: Dict[str, Any]) -> 'AutoLamellaTaskProtocol':
        from fibsem.applications.autolamella.workflows.tasks import load_task_config
        task_config = load_task_config(data.get("tasks", {}))
        workflow_config = AutoLamellaWorkflowConfig.from_dict(data.get("workflow", {}))
        return cls(task_config=task_config, workflow_config=workflow_config)

    @classmethod
    def load(cls, filename: str) -> 'AutoLamellaTaskProtocol':
        with open(filename, 'r') as file:
            data = yaml.safe_load(file)
        return cls.from_dict(data)


@dataclass
class DefectState:
    has_defect: bool = False
    description: str = ""
    updated_at: Optional[float] = None

    def to_dict(self) -> dict:
        """Convert the defect state to a dictionary."""
        return asdict(self)

    @classmethod
    def from_dict(cls, data: dict) -> 'DefectState':
        """Create a defect state from a dictionary."""
        return cls(**data)

@evented
>>>>>>> 55f2cb1b
@dataclass
class Lamella:
    path: Path
    state: LamellaState                                                     # TODO: deprecate, use poses instead
    number: int                                                             # TODO: deprecate, use petname instead
    petname: str
<<<<<<< HEAD
    protocol: dict
    is_failure: bool = False
    failure_note: str = ""
    failure_timestamp: Optional[float] = None
    alignment_area: FibsemRectangle = field(default_factory=FibsemRectangle)
    landing_selected: bool = False
    landing_state: Optional[MicroscopeState] = None
    history: List[LamellaState] = field(default_factory=list)
    milling_workflows: Optional[Dict[str, List[FibsemMillingStage]]] = None
    states: Dict[AutoLamellaStage, LamellaState] = field(default_factory=dict)
    _id: str = str(uuid.uuid4())
    objective_position: Optional[float] = None
=======
    protocol: dict                                                          # TODO: deprecate, use task_config instead
    is_failure: bool = False                                                # TODO: deprecate, use DefectState instead
    failure_note: str = ""                                                  # TODO: deprecate, use DefectState instead
    failure_timestamp: float = None                                         # TODO: deprecate, use DefectState instead
    alignment_area: FibsemRectangle = field(default_factory=FibsemRectangle)
    history: List[LamellaState] = None                                      # TODO: deprecate, use task_history instead
    milling_workflows: Dict[str, List[FibsemMillingStage]] = None           # TODO: deprecate, use task_config instead
    states: Dict[AutoLamellaStage, LamellaState] = None                     # TODO: deprecate, use task_history instead
    _id: str = str(uuid.uuid4())
    task_config: Dict[str, 'AutoLamellaTaskConfig'] = field(default_factory=dict)
    poses: Dict[str, MicroscopeState] = field(default_factory=dict)
    task: AutoLamellaTaskState = field(default_factory=AutoLamellaTaskState)
    task_history: List['AutoLamellaTaskState'] = field(default_factory=list)
    defect: DefectState = field(default_factory=DefectState)
>>>>>>> 55f2cb1b

    def __post_init__(self):
        # only make the dir, if the base path is actually set, 
        # prevents creating path on other computer..
        if os.path.exists(os.path.dirname(self.path)):
            os.makedirs(self.path, exist_ok=True)

        if self.protocol is None:
            self.protocol = {}

        # set imaging paths to be the lamella path unless already set
        for k, v in self.protocol.items():  # Dict[str, List[Dict]]
            for stage in v:
                if stage.get("imaging", {}).get("path", None) is None:
                    stage["imaging"]["path"] = self.path

        if self.milling_workflows is None:
            self.milling_workflows = {k: get_milling_stages(k, self.protocol) for k in self.protocol}
        if self._id is None:
            self._id = str(uuid.uuid4())
        # TODO: add multiple positions for milling, landing, etc. 
        # rather than explicit states
        # self.positions: Dict[str, MicroscopeState] = {}
        self.task.lamella_id = self._id

        # assign the imaging path to the task config
        for task_name, tc in self.task_config.items():
            for name, milling_task_config in tc.milling.items():
                milling_task_config.acquisition.imaging.path = self.path

    @property
    def finished(self) -> bool:
        return self.state.stage == AutoLamellaStage.Finished

    @property
    def workflow_stages_completed(self) -> List[AutoLamellaStage]:
        return list(self.states.keys())

    @property
    def name(self) -> str:
        return self.petname
    
    @name.setter
    def name(self, value: str):
        self.petname = value

    @property
    def status(self) -> str:
        return self.state.stage.name
    
    @property
    def workflow(self) -> AutoLamellaStage:
        return self.state.stage

    @property
    def last_completed(self) -> str:
        return self.state.completed

    @property
    def is_active(self) -> bool:
        return not self.finished and not self.is_failure
    
    @property
    def stage_position(self) -> FibsemStagePosition:
        return self.state.microscope_state.stage_position

<<<<<<< HEAD
    @stage_position.setter
    def stage_position(self, value: FibsemStagePosition):
        self.state.microscope_state.stage_position = value
=======
    def has_completed_task(self, task_name: str) -> bool:
        """Check if the lamella has completed a specific task."""
        return task_name in self.completed_tasks

    @property
    def completed_tasks(self) -> List[str]:
        """Return a list of completed task names."""
        return [task.name for task in self.task_history]

    @property
    def last_completed_task(self) -> Optional['AutoLamellaTaskState']:
        """Return the last completed task state."""
        if self.task_history:
            return self.task_history[-1]
        return None

    @property
    def landing_selected(self) -> bool:
        return self.landing_pose is not None

    @property
    def landing_pose(self) -> Optional[MicroscopeState]:
        return self.poses.get("LANDING", None)

    @landing_pose.setter
    def landing_pose(self, value: MicroscopeState):
        """Set the landing pose for the lamella."""
        if not isinstance(value, MicroscopeState):
            raise TypeError("Landing pose must be a MicroscopeState instance.")
        self.poses["LANDING"] = value

    @property
    def milling_pose(self) -> Optional[MicroscopeState]:
        return self.poses.get("MILLING", None)

    @milling_pose.setter
    def milling_pose(self, value: MicroscopeState):
        """Set the milling pose for the lamella."""
        if not isinstance(value, MicroscopeState):
            raise TypeError("Milling pose must be a MicroscopeState instance.")
        self.poses["MILLING"] = value
>>>>>>> 55f2cb1b

    def to_dict(self):
        return {
            "petname": self.petname,
            "state": self.state.to_dict() if self.state is not None else None,
            "path": str(self.path),
            "alignment_area": self.alignment_area.to_dict(),
            "protocol": self.protocol,
            "number": self.number,
            "history": [state.to_dict() for state in self.history],
            "is_failure": self.is_failure,
            "failure_note": self.failure_note,
            "failure_timestamp": self.failure_timestamp,
<<<<<<< HEAD
            "landing_state": self.landing_state.to_dict() if self.landing_state is not None else None,
            "landing_selected": self.landing_selected,
            "id": str(self._id),
            "states": {k.name: v.to_dict() for k, v in self.states.items()},
            "objective_position": self.objective_position,
=======
            "id": str(self._id),
            "states": {k.name: v.to_dict() for k, v in self.states.items()},
            "poses": {k: v.to_dict() for k, v in self.poses.items()},
            "task_config": {k: v.to_dict() for k, v in self.task_config.items()},
            "task": self.task.to_dict() if self.task is not None else None,
            "task_history": [task.to_dict() for task in self.task_history],
            "defect": self.defect.to_dict() if self.defect is not None else None,
>>>>>>> 55f2cb1b
        }

    @property
    def info(self):
        return f"Lamella {self.petname} [{self.status}]"

    @classmethod
    def from_dict(cls, data):
        state = LamellaState.from_dict(data["state"])

        # backwards compatibility
        alignment_area_ddict = data.get("fiducial_area", data.get("alingment_area", None))
        if alignment_area_ddict is not None:
            alignment_area = FibsemRectangle.from_dict(alignment_area_ddict)
        else:
            alignment_area = FibsemRectangle() # use default
        
        history=[LamellaState().from_dict(state) for state in data["history"]]

        # load states:
        states = data.get("states", {})
        if states:
            states = {AutoLamellaStage[k]: LamellaState.from_dict(v) for k, v in states.items()}
        else:
            # load from history
            states = {state.stage: state for state in history}


        # protocol backwards compatibility
        protocol = data.get("protocol", {})

        # convert old milling protocol to new protocol
        if "lamella" in protocol or "MillRoughCut" in protocol:
            from fibsem.applications.autolamella.protocol.validation import (
                convert_old_milling_protocol_to_new_protocol,
            )
            nprotocol = convert_old_milling_protocol_to_new_protocol(protocol)
            if "MillRoughCut" in nprotocol:
                nprotocol[MILL_ROUGH_KEY] = nprotocol.pop("MillRoughCut")

            if "MillPolishingCut" in nprotocol:
                nprotocol[MILL_POLISHING_KEY] = nprotocol.pop("MillPolishingCut")

            if "lamella" in nprotocol:
                del nprotocol["lamella"]

            protocol = deepcopy(nprotocol)

<<<<<<< HEAD
        landing_state = None
        landing_state_ddict = data.get("landing_state", None)
        if landing_state_ddict is not None:
            landing_state = MicroscopeState.from_dict(landing_state_ddict)
=======
        from fibsem.applications.autolamella.workflows.tasks import load_task_config
>>>>>>> 55f2cb1b

        return cls(
            petname=data["petname"],
            state=state,
            path=data["path"],
            alignment_area=alignment_area,
            protocol=protocol,
            number=data.get("number", data.get("number", 0)),
            history=history,
            is_failure=data.get("is_failure", data.get("is_failure", False)),
            failure_note=data.get("failure_note", ""),
            failure_timestamp=data.get("failure_timestamp", None),
<<<<<<< HEAD
            landing_state=landing_state,
            landing_selected=bool(data.get("landing_selected", False)),
            _id=data.get("id", None),
            states=states,
            objective_position=data.get("objective_position", None),
=======
            _id=data.get("id", None),
            states=states,
            poses = {k: MicroscopeState.from_dict(v) for k, v in data.get("poses", {}).items()},
            task_config=load_task_config(data.get("task_config", {})),
            task=AutoLamellaTaskState.from_dict(data.get("task", {})),
            task_history=[AutoLamellaTaskState.from_dict(task) for task in data.get("task_history", [])],
            defect=DefectState.from_dict(data.get("defect", {})),
>>>>>>> 55f2cb1b
        )

    def load_reference_image(self, fname) -> FibsemImage:
        """Load a specific reference image for this lamella from disk
        Args:
            fname: str
                the filename of the reference image to load
        Returns:
            adorned_img: AdornedImage
                the reference image loaded as an AdornedImage
        """

        adorned_img = FibsemImage.load(os.path.join(self.path, f"{fname}.tif"))

        return adorned_img

    # convert to method
    def get_reference_images(self, filename: str) -> ReferenceImages:
        reference_images = ReferenceImages(
            low_res_eb=self.load_reference_image(f"{filename}_low_res_eb"),
            high_res_eb=self.load_reference_image(f"{filename}_high_res_eb"),
            low_res_ib=self.load_reference_image(f"{filename}_low_res_ib"),
            high_res_ib=self.load_reference_image(f"{filename}_high_res_ib"),
        )

        return reference_images

    def restore_previous_state(self, method: 'AutoLamellaMethod', stage: AutoLamellaStage):
        """Restore the previous state of the lamella based on the current workflow stage"""
        prev = method.get_previous(stage)
        if prev in self.states:
            self.state = self.states[prev]


def create_new_lamella(experiment_path: str, number: int, state: LamellaState, protocol: Dict, name: Optional[str] = None) -> Lamella:
    """Wrapper function to create a new lamella and configure paths."""

    # create the petname and path
    if name is None:
        name = f"{number:02d}-{petname.generate(2)}"
    path = os.path.join(experiment_path, name)
    
    # create the lamella
    lamella = Lamella(
        petname=name,
        path=path,
        number=number,
        state=state,
        protocol=deepcopy(protocol), # TODO: replace with milling_workflows
    )

    # create the lamella directory
    os.makedirs(lamella.path, exist_ok=True)

    logging.info(f"Created new lamella {lamella.name} at {lamella.path}")

    return lamella

def create_new_experiment(path: Path, name: str, method: str = "autolamella-on-grid") -> 'Experiment':
    """Wrapper function to create an experiment and configure logging."""

    # create the experiment
    experiment = Experiment(path=path, name=name, method=method)

    # configure experiment logging
    os.makedirs(experiment.path, exist_ok=True)
    configure_logging(path=experiment.path, log_filename="logfile")

    # save the experiment
    experiment.save()

    logging.info(f"Created new experiment {experiment.name} at {experiment.path}")

    return experiment

@evented
@dataclass
class Experiment: 
    def __init__(self, path: Path, 
                 name: str = cfg.EXPERIMENT_NAME, 
                 method: str = "autolamella-on-grid") -> None:
        """Create a new experiment."""
        self.name: str = name
        self._id = str(uuid.uuid4())
        self.path: Path = os.path.join(path, name)
        self.created_at: float = datetime.timestamp(datetime.now())

        self.positions: List[Lamella] = []
        self.landing_positions: List[FibsemStagePosition] = []

        self.method: AutoLamellaMethod = get_autolamella_method(method)
        self.task_protocol: AutoLamellaTaskProtocol

    def to_dict(self) -> dict:

        state_dict = {
            "name": self.name,
            "_id": self._id,
            "path": self.path,
            "positions": [deepcopy(lamella.to_dict()) for lamella in self.positions],
            "landing_positions": [pos.to_dict() for pos in self.landing_positions],
            "created_at": self.created_at,
            "method": self.method.name,
        }

        return state_dict

    @classmethod
    def from_dict(cls, ddict: dict) -> 'Experiment':

        path = os.path.dirname(ddict["path"])
        name = ddict["name"]
        experiment = Experiment(path=path, name=name)
        experiment.created_at = ddict.get("created_at", None)
        experiment._id = ddict.get("_id", "NULL")
        experiment.method = get_autolamella_method(ddict.get("method", "autoLamella-on-grid"))

        # load lamella from dict
        for lamella_dict in ddict["positions"]:
            lamella = Lamella.from_dict(data=lamella_dict)
            experiment.positions.append(lamella)

        # load landing positions
        for landing_dict in ddict.get("landing_positions", []):
            stage_position = FibsemStagePosition.from_dict(landing_dict)
            experiment.landing_positions.append(stage_position)

        return experiment

    def save(self) -> None:
        """Save the sample data to yaml file"""

        with open(os.path.join(self.path, "experiment.yaml"), "w") as f:
            yaml.safe_dump(self.to_dict(), f, indent=4)

    def __repr__(self) -> str:

        return f"""Experiment: 
        Path: {self.path}
        Positions: {len(self.positions)}
        """

    def __to_dataframe__(self) -> pd.DataFrame:

        exp_data = []
        lamella: Lamella
        for lamella in self.positions:

            # lamella
            ldict = {
                "experiment_name": self.name,
                "experiment_path": self.path,
                "experiment_created_at": self.created_at,
                "experiment_id": self._id,
                "method": self.method.name, 
                "number": lamella.number,
                "petname": lamella.petname,  # what?
                "path": lamella.path,
                "lamella.x": lamella.state.microscope_state.stage_position.x,
                "lamella.y": lamella.state.microscope_state.stage_position.y,
                "lamella.z": lamella.state.microscope_state.stage_position.z,
                "lamella.r": lamella.state.microscope_state.stage_position.r,
                "lamella.t": lamella.state.microscope_state.stage_position.t,
                "last_timestamp": lamella.state.microscope_state.timestamp, # dont know if this is the correct timestamp to use here
                "current_stage": lamella.state.stage.name,
                "failure": lamella.is_failure,
                "failure_note": lamella.failure_note,
                "failure_timestamp": lamella.failure_timestamp,
            }

<<<<<<< HEAD
            if self.method.is_liftout and lamella.landing_state is not None:
                ldict.update({
                    "landing.x": lamella.landing_state.stage_position.x,
                    "landing.y": lamella.landing_state.stage_position.y,
                    "landing.z": lamella.landing_state.stage_position.z,
                    "landing.r": lamella.landing_state.stage_position.r,
                    "landing.t": lamella.landing_state.stage_position.t,
                    "landing.coordinate_system": lamella.landing_state.stage_position.coordinate_system,
                    "landing_selected": lamella.landing_selected,
                    "history: ": len(lamella.history),}
                )

=======
>>>>>>> 55f2cb1b
            exp_data.append(ldict)

        df = pd.DataFrame(exp_data)

        return df

    def to_dataframe_v2(self) -> pd.DataFrame:


        edict = {
            "name": self.name,
            "path": self.path,
            "date": self.created_at,
            "experiment_id": self._id,
            "method": self.method.name, 
            "num_lamella": len(self.positions),
        }

        df = pd.DataFrame([edict])

        return df

    def history_dataframe(self) -> pd.DataFrame:
        """Create a dataframe with the history of all lamellas."""
        history = []
        lam: Lamella
        hist: LamellaState
        for lam in self.positions:

            petname = lam.petname

            for hist in lam.history:
                start, end = hist.start_timestamp, hist.end_timestamp
                stage_name = hist.stage.name

                hist_d = {
                    "petname": petname,
                    "stage": stage_name,
                    "start": start,
                    "end": end,
                }
                history.append(deepcopy(hist_d))

        df_stage_history = pd.DataFrame.from_dict(history)
        df_stage_history["duration"] = df_stage_history["end"] - df_stage_history["start"]

        return df_stage_history

    @staticmethod
    def load(fname: Path) -> 'Experiment':
        """Load an experiment from disk."""

        # read and open existing yaml file
        path = Path(fname).with_suffix(".yaml")
        if os.path.exists(path):
            with open(path, "r") as f:
                ddict = yaml.safe_load(f)
        else:
            raise FileNotFoundError(f"No file with name {path} found.")

        # create experiment from dict
        experiment = Experiment.from_dict(ddict)
        experiment.path = os.path.dirname(fname) # TODO: make sure the paths are correctly re-assigned when loaded on a different machine

        # configure experiment logging
        configure_logging(path=experiment.path, log_filename="logfile")

        return experiment
    
    def to_protocol_dataframe(self) -> pd.DataFrame:
        """Create a dataframe with the protocol of all lamellas."""

        plist: List[Dict] = []
        for p in self.positions:
            # convert lamella milling protocols to dataframes
            for k, v in p.protocol.items():
                for vi in v:
                    ddict = {}
                    ddict["Experiment"] = self.name
                    ddict["Workflow"] = k
                    ddict["Lamella"] = p.name
                    for k2, v2 in vi.items():
                        if isinstance(v2, dict):
                            for k3, v3 in v2.items():
                                ddict[ f"{k2}-{k3}"] = v3
                        else:
                            ddict[f"{k2}"] = v2
                    plist.append(deepcopy(ddict))

        df = pd.DataFrame(plist)
        # drop tescan columns  
        TESCAN_COLUMNS = [
            "milling-dwell_time",
            "milling-preset",
            "milling-rate",
            "milling-spacing",
            "milling-spot_size",
        ]
        df = df.drop(columns=TESCAN_COLUMNS)

        return df

    def _convert_dataframe_to_protocol(self, df: pd.DataFrame) -> None:
        """Convert a dataframe to a protocol."""

        PROTOCOL_KEYS = ["trench", "MillUndercut", "fiducial", "notch", "MillRough", "MillRegularCut", "MillPolishing", "microexpansion"]

        df.sort_values(by=["MillingStage"], inplace=True)

        for lamella in self.positions:
            petname = lamella.petname
            print("-"*50, petname, "-"*50)

            df_petname = df[df["Lamella"]==petname].copy(deep=True)

            for k in PROTOCOL_KEYS:
                # convert data frame back to dict

                # sort by milling_stage
                df_filt = df_petname[df_petname["WorkflowStage"]==k].copy(deep=True)

                if df_filt.empty:
                    continue 

                # drop na columns
                df_filt.dropna(axis=1, how="all", inplace=True)

                # drop milling_stage, lamella, stage
                df_filt.drop(columns=["MillingStage", "Lamella", "WorkflowStage"], inplace=True)

                ddict = deepcopy(df_filt.to_dict(orient="records"))

                lamella.protocol[k]["stages"] = deepcopy(ddict)

                from pprint import pprint
                print("KEY: ", k)
                pprint(lamella.protocol[k]["stages"])
                print('-'*100)

    def at_stage(self, stage: AutoLamellaStage) -> List[Lamella]:
        """Return a list of lamellas at a specific stage"""
        return [p for p in self.positions if (p.workflow is stage and p.is_active)]

    def at_failure(self) -> List[Lamella]:
        """Return a list of lamellas that have failed"""
        return [lamella for lamella in self.positions if lamella.is_failure]

    def to_summary_dataframe(self) -> pd.DataFrame:
        """Convert the experiment to a summary dataframe"""
        dat = []
        for p in self.positions:
            
            is_finished = p.finished
            is_failure = p.is_failure

            status_msg = "Active"
            if is_finished:
                status_msg = "Finished"
            if is_failure:
                if len(p.failure_note) > 5:
                    note = f"{p.failure_note[:3]}..."
                else:
                    note = p.failure_note
                status_msg = f"Defect ({note})"

            # get the last completed workflow stage
            last_label = p.last_completed
            if is_finished:
                # special case for finished lamella
                prev = self.method.get_previous(p.workflow)
                state = p.states[prev]
                last_label = state.completed

            d = {
                "Name": p.name,
                "Status": status_msg,
                "Last Completed": last_label,
            }

            dat.append(deepcopy(d))

        df = pd.DataFrame(dat)

        return df
    
    def estimate_remaining_time(self) -> float:
        """Estimate the remaining time for all lamellas in the experiment"""
        total_remaining_time: float = 0
        for p in self.positions:
            
            # skip failed lamellas
            if p.is_failure:
                continue
            
            # remaining time for individual lamella
            remaining_time = estimate_remaining_time(p, method=self.method)           
            total_remaining_time += remaining_time
        return total_remaining_time

    def add_lamella(self, lamella: Lamella) -> None:
        """Add a lamella to the experiment."""
        if not isinstance(lamella, Lamella):
            raise TypeError("lamella must be an instance of Lamella")

        # check if lamella already exists
        if lamella in self.positions:
            raise ValueError(f"Lamella {lamella.name} already exists in the experiment.")

        self.positions.append(deepcopy(lamella))
        logging.info(f"Added lamella {lamella.name} to experiment {self.name}")


###### TASK REFACTORING ##########

    def add_new_lamella(self, state: LamellaState,
                        task_config: Dict[str, AutoLamellaTaskConfig],
                        name: Optional[str] = None) -> None:
        """Create a new lamella and add it to the experiment."""
        # create the petname and path
        number = len(self.positions) + 1
        if name is None:
            name = f"{number:02d}-{petname.generate(2)}"
        path = Path(os.path.join(self.path, name))

        # create the lamella
        lamella = Lamella(petname=name,
                          path=path,
                          number=number, 
                          state=state,
                          protocol={},
                          task_config=task_config)

        # create the lamella directory
        os.makedirs(lamella.path, exist_ok=True)

        logging.info(f"Created new lamella {lamella.name} at {lamella.path}")

        self.add_lamella(lamella)

    def task_history_dataframe(self) -> pd.DataFrame:
        """Create a dataframe with the history of all tasks."""
        history: List[dict[Any, Any]] = []
        for pos in self.positions:
            name = pos.name

            for task in pos.task_history:
                ddict = {
                    "lamella_name": name,
                    "lamella_id": task.lamella_id,
                    "task_name": task.name,
                    "task_id": task.task_id,
                    "start_timestamp": task.start_timestamp,
                    "end_timestamp": task.end_timestamp,
                    "duration": task.duration,
                }
                history.append(deepcopy(ddict))

        df_task_history = pd.DataFrame.from_dict(history)
        return df_task_history
    
    def experiment_summary_dataframe(self) -> pd.DataFrame:
        """Create a summary dataframe of the experiment."""
        edict = []
        for p in self.positions:
            ddict = {
                "experiment_name": self.name,
                "experiment_path": self.path,
                "experiment_created_at": self.created_at,
                "experiment_id": self._id,
                "lamella_name": p.name,
                "lamella_id": p._id,
                "last_completed": p.last_completed_task.name if p.last_completed_task else None,
                "last_completed_at": p.last_completed_task.completed_at if p.last_completed_task else None,
                "is_completed": self.task_protocol.workflow_config.is_completed(p),
                "is_failure": p.is_failure,
            }
            edict.append(deepcopy(ddict))

        df = pd.DataFrame(edict)

        return df

########## PROTOCOL V2 ##########

@dataclass
class FibsemProtocol(ABC):
    pass

@dataclass
class MethodConfig:
   name: str
   workflow: List[AutoLamellaStage]

class AutoLamellaMethod(Enum):
    ON_GRID = MethodConfig(
        name="AutoLamella-OnGrid",
        workflow=[
            AutoLamellaStage.SetupLamella,
            AutoLamellaStage.MillRough,
            AutoLamellaStage.SetupPolishing,
            AutoLamellaStage.MillPolishing,
        ]
    )

    TRENCH = MethodConfig(
        name="AutoLamella-Trench",
        workflow=[
            AutoLamellaStage.MillTrench,
        ]
    )

    WAFFLE = MethodConfig(
        name="AutoLamella-Waffle",
        workflow=[
            AutoLamellaStage.MillTrench,
            AutoLamellaStage.MillUndercut,
            AutoLamellaStage.SetupLamella,
            AutoLamellaStage.MillRough,
            AutoLamellaStage.SetupPolishing,
            AutoLamellaStage.MillPolishing,
        ]
    )

    LIFTOUT = MethodConfig(
        name="AutoLamella-Liftout",
        workflow=[
            AutoLamellaStage.MillTrench,
            AutoLamellaStage.MillUndercut,
            AutoLamellaStage.LiftoutLamella,
            AutoLamellaStage.LandLamella,
            AutoLamellaStage.SetupLamella,
            AutoLamellaStage.MillRough,
            AutoLamellaStage.SetupPolishing,
            AutoLamellaStage.MillPolishing,
        ]
    )

    SERIAL_LIFTOUT = MethodConfig(
        name="AutoLamella-Serial-Liftout",
        workflow=[
            AutoLamellaStage.MillTrench,
            AutoLamellaStage.MillUndercut,
            AutoLamellaStage.LiftoutLamella,
            AutoLamellaStage.LandLamella,
            AutoLamellaStage.SetupLamella,
            AutoLamellaStage.MillRough,
            AutoLamellaStage.SetupPolishing,
            AutoLamellaStage.MillPolishing,
        ]
    )

    @property
    def name(self) -> str:
       return self.value.name

    @property
    def workflow(self) -> List[AutoLamellaStage]:
       return self.value.workflow
   
    @property
    def is_on_grid(self) -> bool:
        return self in [AutoLamellaMethod.ON_GRID, 
                        AutoLamellaMethod.WAFFLE]
   
    @property
    def is_trench(self) -> bool:
        return self in [AutoLamellaMethod.TRENCH, 
                        AutoLamellaMethod.WAFFLE, 
                        AutoLamellaMethod.LIFTOUT, 
                        AutoLamellaMethod.SERIAL_LIFTOUT]
   
    @property
    def is_liftout(self) -> bool:
        return self in [AutoLamellaMethod.LIFTOUT, 
                        AutoLamellaMethod.SERIAL_LIFTOUT]
    
    def get_next(self, current_stage: AutoLamellaStage) -> AutoLamellaStage:
        if current_stage is AutoLamellaStage.Finished:
            return AutoLamellaStage.Finished
        if current_stage in [AutoLamellaStage.Created, AutoLamellaStage.PositionReady]:
            return self.workflow[0]
        
        idx = self.workflow.index(current_stage)

        # clip idx to 0
        if idx < len(self.workflow)-1:
            return self.workflow[idx+1]
        else:
            return None

    def get_previous(self, current_stage: AutoLamellaStage) -> AutoLamellaStage:
        if current_stage is AutoLamellaStage.Finished:
            return self.workflow[-1]

        if current_stage in [AutoLamellaStage.Created, AutoLamellaStage.PositionReady]:
            return AutoLamellaStage.Created

        idx = self.workflow.index(current_stage)
        if idx == 0:
            return AutoLamellaStage.PositionReady

        # clip idx to 0
        if idx <= len(self.workflow)-1:
            return self.workflow[idx-1]
        else:
            return None

def is_ready_for(lamella: Lamella, method: AutoLamellaMethod, workflow: AutoLamellaStage) -> bool:
    """Is the lamella ready for the workflow step based on the 
    previous step being completed and not failed"""
    if lamella.is_failure:
        return False
    
    if workflow not in method.workflow:
        logging.debug(f"Workflow {workflow} not in method {method.name}")
        return False

    # get previous
    previous = method.get_previous(workflow)
    # check if previous is completed (at any point)
    if previous is not None:
        if previous in lamella.states:
            return True

    return False

DEFAULT_AUTOLAMELLA_METHOD = AutoLamellaMethod.ON_GRID.name

WORKFLOW_STAGE_TO_PROTOCOL_KEY = {
    AutoLamellaStage.MillTrench: TRENCH_KEY,
    AutoLamellaStage.MillUndercut: UNDERCUT_KEY,
    AutoLamellaStage.SetupLamella: SETUP_LAMELLA_KEY,
    AutoLamellaStage.LiftoutLamella: LIFTOUT_KEY,
    AutoLamellaStage.LandLamella: LANDING_KEY,
    AutoLamellaStage.MillRough: MILL_ROUGH_KEY,
    AutoLamellaStage.SetupPolishing: SETUP_LAMELLA_KEY,
    AutoLamellaStage.MillPolishing: MILL_POLISHING_KEY,
}

@dataclass
class AutoLamellaProtocolOptions:
    use_fiducial: bool
    use_microexpansion: bool
    use_notch: bool
    take_final_reference_images: bool
    alignment_attempts: int 
    alignment_at_milling_current: bool
    milling_angle: float
    undercut_tilt_angle: float
    checkpoint: str
    turn_beams_off: bool = False

    def to_dict(self):
        return {
            "use_fiducial": self.use_fiducial,
            "use_notch": self.use_notch,
            "use_microexpansion": self.use_microexpansion,
            "take_final_reference_images": self.take_final_reference_images,
            "alignment_attempts": self.alignment_attempts,
            "alignment_at_milling_current": self.alignment_at_milling_current,
            "milling_angle": self.milling_angle,
            "undercut_tilt_angle": self.undercut_tilt_angle,
            "checkpoint": self.checkpoint,
            "turn_beams_off": self.turn_beams_off,
        }

    @classmethod
    def from_dict(cls, ddict: dict) -> 'AutoLamellaProtocolOptions':        
        return cls(
            use_fiducial=ddict.get("use_fiducial", True),
            use_notch=ddict.get("use_notch", False),
            use_microexpansion=ddict.get("use_microexpansion", True),
            take_final_reference_images=ddict["take_final_reference_images"],
            alignment_attempts=int(ddict.get("alignment_attempts", 3)),
            alignment_at_milling_current=ddict.get("alignment_at_milling_current", False),
            milling_angle=ddict.get("milling_angle",
                                    ddict.get("milling_tilt_angle",
                                              ddict.get("lamella_tilt_angle", 18))),
            undercut_tilt_angle=ddict.get("undercut_tilt_angle", -5),
            checkpoint=ddict.get("checkpoint", "autolamella-mega-20240107.pt"),
            turn_beams_off=ddict.get("turn_beams_off", False),
        )

def get_completed_stages(pos: Lamella, method: AutoLamellaMethod) -> List[AutoLamellaStage]:
    """Get a list of completed worflow stages in a method for a given position"""
    # filter out the states that are not in the method (setups, finishes, etc.)
    workflow_states = sorted(pos.states.keys(), key=lambda x: x.value)
    completed_states = [wf for wf in workflow_states if wf in method.workflow]

    return completed_states

def get_remaining_stages(pos: Lamella, method: AutoLamellaMethod) -> List[AutoLamellaStage]:
    """Get a list of remaining worflow stages in a method for a given position"""
    completed_states = get_completed_stages(pos, method)
    remaining_states = [wf for wf in method.workflow if wf not in completed_states]

    return remaining_states

def estimate_remaining_time(p:Lamella, method: AutoLamellaMethod) -> float:
    """Estimate the remaiing time in the workflows for a given method"""
    ESTIMATED_SETUP_TIME = 5*60
    OVERHEAD_TIME = 2*60

    remaining_stages = get_remaining_stages(p, method=method)

    remaining_time: float = 0
    for rs in remaining_stages:
        mwf = WORKFLOW_STAGE_TO_PROTOCOL_KEY[rs]
        if mwf not in p.milling_workflows:
            logging.debug(f"Estimated time for {rs}: {format_duration(ESTIMATED_SETUP_TIME)}")
            remaining_time += ESTIMATED_SETUP_TIME
            continue
        milling_stages = p.milling_workflows[mwf]
        est_milling_time = estimate_total_milling_time(milling_stages)
        logging.debug(f"Estimated time for {rs}: {format_duration(est_milling_time)}")
        remaining_time += est_milling_time + OVERHEAD_TIME

    logging.debug(f"Total estimated time: {format_duration(remaining_time)}")

    return remaining_time


def get_autolamella_method(name: str) -> AutoLamellaMethod:
    method_aliases = {
        AutoLamellaMethod.ON_GRID: ["autolamella-on-grid", "on-grid", "AutoLamella-OnGrid", "AutoLiftout"],
        AutoLamellaMethod.WAFFLE: ["autolamella-waffle", "waffle", "AutoLamella-Waffle"],
        AutoLamellaMethod.TRENCH: ["autolamella-trench", "trench", "AutoLamella-Trench"],
        AutoLamellaMethod.LIFTOUT: ["autolamella-liftout", "liftout", "AutoLamella-Liftout"],
        AutoLamellaMethod.SERIAL_LIFTOUT: ["autolamella-serial-liftout", "serial-liftout", "AutoLamella-Serial-Liftout"],
    }
    
    # Create a flattened mapping of all aliases to their methods
    name_mapping = {
        alias.lower(): method 
        for method, aliases in method_aliases.items() 
        for alias in aliases
    }

    normalized_name = name.lower()
    if normalized_name not in name_mapping:
        valid_names = sorted(set(alias for aliases in method_aliases.values() for alias in aliases))
        raise ValueError(f"Unknown method: {name}. Valid methods are: {valid_names}")
    
    return name_mapping[normalized_name]

def get_supervision(stage: AutoLamellaStage, protocol: dict) -> bool:
    key = WORKFLOW_STAGE_TO_PROTOCOL_KEY.get(stage, None)
    return protocol.get("supervise", {}).get(key, True)

@dataclass
class AutoLamellaProtocol(FibsemProtocol):
    name: str
    method: AutoLamellaMethod
    supervision: Dict[AutoLamellaStage, bool]
    configuration: MicroscopeSettings               # microscope configuration
    options: AutoLamellaProtocolOptions             # options for the protocol
    milling: Dict[str, List[FibsemMillingStage]]    # milling workflows
    tmp: dict # TODO: remove tmp use something real

    def to_dict(self):
        return {
            "name": self.name,
            "method": self.method.name,
            "supervision": {k.name: v for k, v in self.supervision.items()},
            "configuration": self.configuration.to_dict(),
            "options": self.options.to_dict(),
            "milling": {k: get_protocol_from_stages(v) for k, v in self.milling.items()},
            "tmp": self.tmp,
        }

    @classmethod
    def from_dict(cls, ddict: dict) -> 'AutoLamellaProtocol':

        # backwards compatibility
        if "name" not in ddict:
            ddict["name"] = ddict.get("options", {}).get("name", "Default-AutoLamella-Protocol")
        if "method" not in ddict:
            ddict["method"] = ddict.get("options", {}).get("method", DEFAULT_AUTOLAMELLA_METHOD)

        if "tmp" not in ddict:
            ddict["tmp"] = ddict.get("options", {})

        # get the method
        method = get_autolamella_method(ddict["method"])


        # load the supervision tasks
        if "supervision" in ddict:
            supervision_tasks = {AutoLamellaStage[k]: v for k, v in ddict["supervision"].items()}
        else:
            # backwards compatibility
            supervision_tasks = {k: get_supervision(k, ddict["options"]) for k in WORKFLOW_STAGE_TO_PROTOCOL_KEY.keys()}    
        
        # filter out tasks that arent part of the method
        supervision_tasks = {k: v for k, v in supervision_tasks.items() if k in method.workflow}

        return cls(
            name=ddict["name"],
            method=method,
            supervision=supervision_tasks,
            configuration=ddict.get("configuration", {}),
            options=AutoLamellaProtocolOptions.from_dict(ddict["options"]),
            milling={k: get_milling_stages(k, ddict["milling"]) for k in ddict["milling"]},
            tmp=ddict["tmp"],
        )
    
    def save(self, path: Path) -> None:
        """Save the protocol to disk."""
        with open(path, "w") as f:
            yaml.safe_dump(self.to_dict(), f, indent=4)
    
    @staticmethod
    def load(path: Path) -> 'AutoLamellaProtocol':
        """Load the protocol from disk."""
        with open(path, "r") as f:
            ddict = yaml.safe_load(f)

        tmp_ddict = deepcopy(ddict)
        try:
            from fibsem.applications.autolamella.protocol.validation import (
                validate_and_convert_protocol,
            )
            ddict = validate_and_convert_protocol(ddict)
        except Exception as e:
            logging.debug(f"Error converting protocol: {e}")
            ddict = tmp_ddict
        
        return AutoLamellaProtocol.from_dict(ddict)<|MERGE_RESOLUTION|>--- conflicted
+++ resolved
@@ -7,11 +7,7 @@
 from datetime import datetime
 from enum import Enum, auto
 from pathlib import Path
-<<<<<<< HEAD
-from typing import Dict, List, Optional
-=======
 from typing import Any, ClassVar, Dict, List, Optional
->>>>>>> 55f2cb1b
 
 import pandas as pd
 import petname
@@ -124,17 +120,6 @@
             end_timestamp=data["end_timestamp"]
         )
 
-<<<<<<< HEAD
-# TODO: 
-# remove number, use petname instead
-# consolidate history, states, and landing_state, states, positions, poses...
-# migrate to Defect structure instead of is_failure, failure_note, failure_timestamp
-
-# QUERY:
-# should objective_position be part of microscope_state?
-# need to be very careful as it could be set to different values in different states
-
-=======
 
 
 
@@ -348,27 +333,12 @@
         return cls(**data)
 
 @evented
->>>>>>> 55f2cb1b
 @dataclass
 class Lamella:
     path: Path
     state: LamellaState                                                     # TODO: deprecate, use poses instead
     number: int                                                             # TODO: deprecate, use petname instead
     petname: str
-<<<<<<< HEAD
-    protocol: dict
-    is_failure: bool = False
-    failure_note: str = ""
-    failure_timestamp: Optional[float] = None
-    alignment_area: FibsemRectangle = field(default_factory=FibsemRectangle)
-    landing_selected: bool = False
-    landing_state: Optional[MicroscopeState] = None
-    history: List[LamellaState] = field(default_factory=list)
-    milling_workflows: Optional[Dict[str, List[FibsemMillingStage]]] = None
-    states: Dict[AutoLamellaStage, LamellaState] = field(default_factory=dict)
-    _id: str = str(uuid.uuid4())
-    objective_position: Optional[float] = None
-=======
     protocol: dict                                                          # TODO: deprecate, use task_config instead
     is_failure: bool = False                                                # TODO: deprecate, use DefectState instead
     failure_note: str = ""                                                  # TODO: deprecate, use DefectState instead
@@ -383,7 +353,6 @@
     task: AutoLamellaTaskState = field(default_factory=AutoLamellaTaskState)
     task_history: List['AutoLamellaTaskState'] = field(default_factory=list)
     defect: DefectState = field(default_factory=DefectState)
->>>>>>> 55f2cb1b
 
     def __post_init__(self):
         # only make the dir, if the base path is actually set, 
@@ -450,11 +419,6 @@
     def stage_position(self) -> FibsemStagePosition:
         return self.state.microscope_state.stage_position
 
-<<<<<<< HEAD
-    @stage_position.setter
-    def stage_position(self, value: FibsemStagePosition):
-        self.state.microscope_state.stage_position = value
-=======
     def has_completed_task(self, task_name: str) -> bool:
         """Check if the lamella has completed a specific task."""
         return task_name in self.completed_tasks
@@ -496,7 +460,6 @@
         if not isinstance(value, MicroscopeState):
             raise TypeError("Milling pose must be a MicroscopeState instance.")
         self.poses["MILLING"] = value
->>>>>>> 55f2cb1b
 
     def to_dict(self):
         return {
@@ -510,13 +473,6 @@
             "is_failure": self.is_failure,
             "failure_note": self.failure_note,
             "failure_timestamp": self.failure_timestamp,
-<<<<<<< HEAD
-            "landing_state": self.landing_state.to_dict() if self.landing_state is not None else None,
-            "landing_selected": self.landing_selected,
-            "id": str(self._id),
-            "states": {k.name: v.to_dict() for k, v in self.states.items()},
-            "objective_position": self.objective_position,
-=======
             "id": str(self._id),
             "states": {k.name: v.to_dict() for k, v in self.states.items()},
             "poses": {k: v.to_dict() for k, v in self.poses.items()},
@@ -524,7 +480,6 @@
             "task": self.task.to_dict() if self.task is not None else None,
             "task_history": [task.to_dict() for task in self.task_history],
             "defect": self.defect.to_dict() if self.defect is not None else None,
->>>>>>> 55f2cb1b
         }
 
     @property
@@ -573,14 +528,7 @@
 
             protocol = deepcopy(nprotocol)
 
-<<<<<<< HEAD
-        landing_state = None
-        landing_state_ddict = data.get("landing_state", None)
-        if landing_state_ddict is not None:
-            landing_state = MicroscopeState.from_dict(landing_state_ddict)
-=======
         from fibsem.applications.autolamella.workflows.tasks import load_task_config
->>>>>>> 55f2cb1b
 
         return cls(
             petname=data["petname"],
@@ -593,13 +541,6 @@
             is_failure=data.get("is_failure", data.get("is_failure", False)),
             failure_note=data.get("failure_note", ""),
             failure_timestamp=data.get("failure_timestamp", None),
-<<<<<<< HEAD
-            landing_state=landing_state,
-            landing_selected=bool(data.get("landing_selected", False)),
-            _id=data.get("id", None),
-            states=states,
-            objective_position=data.get("objective_position", None),
-=======
             _id=data.get("id", None),
             states=states,
             poses = {k: MicroscopeState.from_dict(v) for k, v in data.get("poses", {}).items()},
@@ -607,7 +548,6 @@
             task=AutoLamellaTaskState.from_dict(data.get("task", {})),
             task_history=[AutoLamellaTaskState.from_dict(task) for task in data.get("task_history", [])],
             defect=DefectState.from_dict(data.get("defect", {})),
->>>>>>> 55f2cb1b
         )
 
     def load_reference_image(self, fname) -> FibsemImage:
@@ -778,21 +718,6 @@
                 "failure_timestamp": lamella.failure_timestamp,
             }
 
-<<<<<<< HEAD
-            if self.method.is_liftout and lamella.landing_state is not None:
-                ldict.update({
-                    "landing.x": lamella.landing_state.stage_position.x,
-                    "landing.y": lamella.landing_state.stage_position.y,
-                    "landing.z": lamella.landing_state.stage_position.z,
-                    "landing.r": lamella.landing_state.stage_position.r,
-                    "landing.t": lamella.landing_state.stage_position.t,
-                    "landing.coordinate_system": lamella.landing_state.stage_position.coordinate_system,
-                    "landing_selected": lamella.landing_selected,
-                    "history: ": len(lamella.history),}
-                )
-
-=======
->>>>>>> 55f2cb1b
             exp_data.append(ldict)
 
         df = pd.DataFrame(exp_data)
